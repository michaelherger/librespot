#[macro_use] extern crate serde_json;

use futures_util::{future, FutureExt, StreamExt};
use librespot_playback::player::PlayerEvent;
use log::{error, info, warn};
use sha1::{Digest, Sha1};
use tokio::sync::mpsc::UnboundedReceiver;
use url::Url;

use librespot::connect::spirc::Spirc;
use librespot::core::authentication::Credentials;
use librespot::core::cache::Cache;
use librespot::core::config::{ConnectConfig, DeviceType, SessionConfig};
use librespot::core::session::Session;
use librespot::core::version;
use librespot::playback::audio_backend::{self, SinkBuilder};
use librespot::playback::config::{
    AudioFormat, Bitrate, NormalisationMethod, NormalisationType, PlayerConfig, VolumeCtrl,
};
<<<<<<< HEAD
=======
use librespot::playback::dither;
#[cfg(feature = "alsa-backend")]
use librespot::playback::mixer::alsamixer::AlsaMixer;
use librespot::playback::mixer::mappings::MappedCtrl;
>>>>>>> ad19b69b
use librespot::playback::mixer::{self, MixerConfig, MixerFn};
use librespot::playback::player::Player;

mod spotty;
use spotty::{LMS};

<<<<<<< HEAD
use std::process::exit;
use std::str::FromStr;
use std::{env, time::Instant};
use std::{
    io::{stderr, Write},
    pin::Pin,
};

const VERSION: &'static str = concat!(env!("CARGO_PKG_NAME"), " v", env!("CARGO_PKG_VERSION"));

#[cfg(target_os="windows")]
const NULLDEVICE: &'static str = "NUL";
#[cfg(not(target_os="windows"))]
const NULLDEVICE: &'static str = "/dev/null";
=======
use std::env;
use std::io::{stderr, Write};
use std::path::Path;
use std::pin::Pin;
use std::process::exit;
use std::str::FromStr;
use std::time::Duration;
use std::time::Instant;
>>>>>>> ad19b69b

fn device_id(name: &str) -> String {
    hex::encode(Sha1::digest(name.as_bytes()))
}

fn usage(program: &str, opts: &getopts::Options) -> String {
    print_version();

    let brief = format!("Usage: {} [options]", program);
    opts.usage(&brief)
}

#[cfg(debug_assertions)]
fn setup_logging(verbose: bool) {
    let mut builder = env_logger::Builder::new();
    match env::var("RUST_LOG") {
        Ok(config) => {
            builder.parse_filters(&config);
            builder.init();

            if verbose {
                warn!("`--verbose` flag overidden by `RUST_LOG` environment variable");
            }
        }
        Err(_) => {
            if verbose {
                builder.parse_filters("libmdns=info,librespot=debug,spotty=trace");
            } else {
                builder.parse_filters("libmdns=info,librespot=info,spotty=info");
            }
            builder.init();
        }
    }
}

pub fn get_credentials<F: FnOnce(&String) -> Option<String>>(
    username: Option<String>,
    password: Option<String>,
    cached_credentials: Option<Credentials>,
    prompt: F,
) -> Option<Credentials> {
    if let Some(username) = username {
        if let Some(password) = password {
            return Some(Credentials::with_password(username, password));
        }

        match cached_credentials {
            Some(credentials) if username == credentials.username => Some(credentials),
            _ => {
                let password = prompt(&username)?;
                Some(Credentials::with_password(username, password))
            }
        }
    } else {
        cached_credentials
    }
}

fn print_version() {
    println!(
        "{spottyvers} - using librespot {semver} {sha} (Built on {build_date}, Build ID: {build_id})",
        spottyvers = VERSION,
        semver = version::SEMVER,
        sha = version::SHA_SHORT,
        build_date = version::BUILD_DATE,
        build_id = version::BUILD_ID
    );
}

struct Setup {
    format: AudioFormat,
    backend: SinkBuilder,
    mixer: MixerFn,
    cache: Option<Cache>,
    player_config: PlayerConfig,
    session_config: SessionConfig,
    connect_config: ConnectConfig,
    mixer_config: MixerConfig,
    credentials: Option<Credentials>,
    enable_discovery: bool,
    zeroconf_port: u16,

    // spotty
    authenticate: bool,
    single_track:  Option<String>,
    start_position: u32,
    client_id: Option<String>,
    scopes: Option<String>,
    get_token: bool,
    save_token: Option<String>,
    lms: LMS,
}

fn get_setup(args: &[String]) -> Setup {
    const AP_PORT: &str = "ap-port";
    const AUTOPLAY: &str = "autoplay";
    const BACKEND: &str = "backend";
    const BITRATE: &str = "b";
    const CACHE: &str = "c";
    const CACHE_SIZE_LIMIT: &str = "cache-size-limit";
    const DEVICE: &str = "device";
    const DEVICE_TYPE: &str = "device-type";
    const DISABLE_AUDIO_CACHE: &str = "disable-audio-cache";
    const DISABLE_DISCOVERY: &str = "disable-discovery";
    const DISABLE_GAPLESS: &str = "disable-gapless";
    const DITHER: &str = "dither";
    const EMIT_SINK_EVENTS: &str = "emit-sink-events";
    const ENABLE_VOLUME_NORMALISATION: &str = "enable-volume-normalisation";
    const FORMAT: &str = "format";
    const HELP: &str = "h";
    const INITIAL_VOLUME: &str = "initial-volume";
    const MIXER_CARD: &str = "mixer-card";
    const MIXER_INDEX: &str = "mixer-index";
    const MIXER_NAME: &str = "mixer-name";
    const NAME: &str = "name";
    const NORMALISATION_ATTACK: &str = "normalisation-attack";
    const NORMALISATION_GAIN_TYPE: &str = "normalisation-gain-type";
    const NORMALISATION_KNEE: &str = "normalisation-knee";
    const NORMALISATION_METHOD: &str = "normalisation-method";
    const NORMALISATION_PREGAIN: &str = "normalisation-pregain";
    const NORMALISATION_RELEASE: &str = "normalisation-release";
    const NORMALISATION_THRESHOLD: &str = "normalisation-threshold";
    const ONEVENT: &str = "onevent";
    const PASSTHROUGH: &str = "passthrough";
    const PASSWORD: &str = "password";
    const PROXY: &str = "proxy";
    const SYSTEM_CACHE: &str = "system-cache";
    const USERNAME: &str = "username";
    const VERBOSE: &str = "verbose";
    const VERSION: &str = "version";
    const VOLUME_CTRL: &str = "volume-ctrl";
    const VOLUME_RANGE: &str = "volume-range";
    const ZEROCONF_PORT: &str = "zeroconf-port";

    let mut opts = getopts::Options::new();
    opts.optflag(
        HELP,
        "help",
        "Print this help menu.",
    ).optopt(
        CACHE,
        "cache",
        "Path to a directory where files will be cached.",
        "PATH",
<<<<<<< HEAD
    ).optflag("", "disable-audio-cache", "(Only here fore compatibility with librespot - audio cache is disabled by default).")
    .optflag("", "enable-audio-cache", "Enable caching of the audio data.")
    .optopt("n", "name", "Device name", "NAME")
=======
    ).optopt(
        "",
        SYSTEM_CACHE,
        "Path to a directory where system files (credentials, volume) will be cached. Can be different from cache option value.",
        "PATH",
    ).optopt(
        "",
        CACHE_SIZE_LIMIT,
        "Limits the size of the cache for audio files.",
        "SIZE"
    ).optflag("", DISABLE_AUDIO_CACHE, "Disable caching of the audio data.")
    .optopt("n", NAME, "Device name.", "NAME")
    .optopt("", DEVICE_TYPE, "Displayed device type.", "TYPE")
>>>>>>> ad19b69b
    .optopt(
        BITRATE,
        "bitrate",
        "Bitrate (96, 160 or 320). Defaults to 160",
        "BITRATE",
    )
<<<<<<< HEAD
    .optflag("v", "verbose", "Enable verbose output")
    .optflag("V", "version", "Display spotty version string")
    .optopt("u", "username", "Username to sign in with", "USERNAME")
    .optopt("p", "password", "Password", "PASSWORD")
    .optopt("", "proxy", "HTTP proxy to use when connecting", "URL")
    .optopt("", "ap-port", "Connect to AP with specified port. If no AP with that port are present fallback AP will be used. Available ports are usually 80, 443 and 4070", "PORT")
    .optflag("", "disable-discovery", "Disable discovery mode")
    .optopt(
        "",
        "initial-volume",
        "Initial volume (%) once connected {0..100}. Defaults to 50 for softvol and for Alsa mixer the current volume.",
=======
    .optopt(
        "",
        ONEVENT,
        "Run PROGRAM when a playback event occurs.",
        "PROGRAM",
    )
    .optflag("", EMIT_SINK_EVENTS, "Run program set by --onevent before sink is opened and after it is closed.")
    .optflag("v", VERBOSE, "Enable verbose output.")
    .optflag("V", VERSION, "Display librespot version string.")
    .optopt("u", USERNAME, "Username to sign in with.", "USERNAME")
    .optopt("p", PASSWORD, "Password", "PASSWORD")
    .optopt("", PROXY, "HTTP proxy to use when connecting.", "URL")
    .optopt("", AP_PORT, "Connect to AP with specified port. If no AP with that port are present fallback AP will be used. Available ports are usually 80, 443 and 4070.", "PORT")
    .optflag("", DISABLE_DISCOVERY, "Disable discovery mode.")
    .optopt(
        "",
        BACKEND,
        "Audio backend to use. Use '?' to list options.",
        "NAME",
    )
    .optopt(
        "",
        DEVICE,
        "Audio device to use. Use '?' to list options if using alsa, portaudio or rodio.",
        "NAME",
    )
    .optopt(
        "",
        FORMAT,
        "Output format {F64|F32|S32|S24|S24_3|S16}. Defaults to S16.",
        "FORMAT",
    )
    .optopt(
        "",
        DITHER,
        "Specify the dither algorithm to use - [none, gpdf, tpdf, tpdf_hp]. Defaults to 'tpdf' for formats S16, S24, S24_3 and 'none' for other formats.",
        "DITHER",
    )
    .optopt("", "mixer", "Mixer to use {alsa|softvol}.", "MIXER")
    .optopt(
        "m",
        MIXER_NAME,
        "Alsa mixer control, e.g. 'PCM' or 'Master'. Defaults to 'PCM'.",
        "NAME",
    )
    .optopt(
        "",
        MIXER_CARD,
        "Alsa mixer card, e.g 'hw:0' or similar from `aplay -l`. Defaults to DEVICE if specified, 'default' otherwise.",
        "MIXER_CARD",
    )
    .optopt(
        "",
        MIXER_INDEX,
        "Alsa index of the cards mixer. Defaults to 0.",
        "INDEX",
    )
    .optopt(
        "",
        INITIAL_VOLUME,
        "Initial volume in % from 0-100. Default for softvol: '50'. For the Alsa mixer: the current volume.",
>>>>>>> ad19b69b
        "VOLUME",
    )
    .optopt(
        "",
        ZEROCONF_PORT,
        "The port the internal server advertised over zeroconf uses.",
        "PORT",
    )
    .optflag(
        "",
<<<<<<< HEAD
        "enable-volume-normalisation",
        "Play all tracks at the same volume",
    )
    .optopt(
        "",
        "normalisation-gain-type",
        "Specify the normalisation gain type to use - [track, album]. Default is album.",
=======
        ENABLE_VOLUME_NORMALISATION,
        "Play all tracks at the same volume.",
    )
    .optopt(
        "",
        NORMALISATION_METHOD,
        "Specify the normalisation method to use {basic|dynamic}. Defaults to dynamic.",
        "METHOD",
    )
    .optopt(
        "",
        NORMALISATION_GAIN_TYPE,
        "Specify the normalisation gain type to use {track|album}. Defaults to album.",
>>>>>>> ad19b69b
        "TYPE",
    )
    .optflag(
        "",
<<<<<<< HEAD
        "autoplay",
        "autoplay similar songs when your music ends.",
=======
        NORMALISATION_PREGAIN,
        "Pregain (dB) applied by volume normalisation. Defaults to 0.",
        "PREGAIN",
>>>>>>> ad19b69b
    )
    .optflag(
        "",
<<<<<<< HEAD
        "disable-gapless",
        "disable gapless playback.",
=======
        NORMALISATION_THRESHOLD,
        "Threshold (dBFS) to prevent clipping. Defaults to -1.0.",
        "THRESHOLD",
>>>>>>> ad19b69b
    )
    .optflag(
        "",
<<<<<<< HEAD
        "passthrough",
        "Pass raw stream to output, only works for \"pipe\"."
    )

    // spotty
    .optflag(
        "a",
        "authenticate",
        "Authenticate given username and password. Make sure you define a cache folder to store credentials."
    )
    .optopt(
        "",
        "single-track",
        "Play a single track ID and exit.",
        "ID"
    )
    .optopt(
        "",
        "start-position",
        "Position (in seconds) where playback should be started. Only valid with the --single-track option.",
        "STARTPOSITION"
    )
    .optflag(
        "x",
        "check",
        "Run quick internal check"
    )
    .optopt(
        "i",
        "client-id",
        "A Spotify client_id to be used to get the oauth token. Required with the --get-token request.",
        "CLIENT_ID"
    )
    .optopt(
        "",
        "scope",
        "The scopes you want to have access to with the oauth token.",
        "SCOPE"
    )
    .optflag(
        "t",
        "get-token",
        "Get oauth token to be used with the web API etc. and print it to the console."
    )
    .optopt(
        "T",
        "save-token",
        "Get oauth token to be used with the web API etc. and store it in the given file.",
        "TOKENFILE"
    )
    .optflag(
        "",
        "pass-through",
        "Pass raw stream to output, only works for \"pipe\"."
=======
        NORMALISATION_ATTACK,
        "Attack time (ms) in which the dynamic limiter is reducing gain. Defaults to 5.",
        "TIME",
    )
    .optopt(
        "",
        NORMALISATION_RELEASE,
        "Release or decay time (ms) in which the dynamic limiter is restoring gain. Defaults to 100.",
        "TIME",
    )
    .optopt(
        "",
        NORMALISATION_KNEE,
        "Knee steepness of the dynamic limiter. Defaults to 1.0.",
        "KNEE",
    )
    .optopt(
        "",
        VOLUME_CTRL,
        "Volume control type {cubic|fixed|linear|log}. Defaults to log.",
        "VOLUME_CTRL"
    )
    .optopt(
        "",
        VOLUME_RANGE,
        "Range of the volume control (dB). Default for softvol: 60. For the Alsa mixer: what the control supports.",
        "RANGE",
    )
    .optflag(
        "",
        AUTOPLAY,
        "Automatically play similar songs when your music ends.",
    )
    .optflag(
        "",
        DISABLE_GAPLESS,
        "Disable gapless playback.",
>>>>>>> ad19b69b
    )
    .optopt(
        "",
<<<<<<< HEAD
        "lms",
        "hostname and port of Logitech Media Server instance (eg. localhost:9000)",
        "LMS"
    )
    .optopt(
        "",
        "lms-auth",
        "Authentication data to access Logitech Media Server",
        "LMSAUTH"
    )
    .optopt(
        "",
        "player-mac",
        "MAC address of the Squeezebox to be controlled",
        "MAC"
=======
        PASSTHROUGH,
        "Pass raw stream to output, only works for pipe and subprocess.",
>>>>>>> ad19b69b
    );

    let matches = match opts.parse(&args[1..]) {
        Ok(m) => m,
        Err(f) => {
            eprintln!(
                "Error parsing command line options: {}\n{}",
                f,
                usage(&args[0], &opts)
            );
            exit(1);
        }
    };

    if matches.opt_present(HELP) {
        println!("{}", usage(&args[0], &opts));
        exit(0);
    }

    if matches.opt_present(VERSION) {
        print_version();
        exit(0);
    }

<<<<<<< HEAD
    if matches.opt_present("check") {
        spotty::check();
    }


    #[cfg(debug_assertions)]
    {
    let verbose = matches.opt_present("verbose");
=======
    let verbose = matches.opt_present(VERBOSE);
>>>>>>> ad19b69b
    setup_logging(verbose);
    }

    info!(
        "{spottyvers} - using librespot {semver} {sha} (Built on {build_date}, Build ID: {build_id})",
        spottyvers = VERSION,
        semver = version::SEMVER,
        sha = version::SHA_SHORT,
        build_date = version::BUILD_DATE,
        build_id = version::BUILD_ID
    );

<<<<<<< HEAD
    let mixer = mixer::find(Some("softvol")).expect("Invalid mixer");

    let mixer_config = MixerConfig {
        card: String::from("default"),
        control: String::from("PCM"),
        index: 0,
        volume_ctrl: VolumeCtrl::Fixed,
    };

    let cache = {
        let system_dir: Option<String> = matches
            .opt_str("c")
            .map(|p| p.into());

        match Cache::new(system_dir, None, None) {
=======
    let backend_name = matches.opt_str(BACKEND);
    if backend_name == Some("?".into()) {
        list_backends();
        exit(0);
    }

    let backend = audio_backend::find(backend_name).expect("Invalid backend");

    let format = matches
        .opt_str(FORMAT)
        .as_deref()
        .map(|format| AudioFormat::from_str(format).expect("Invalid output format"))
        .unwrap_or_default();

    let device = matches.opt_str(DEVICE);
    if device == Some("?".into()) {
        backend(device, format);
        exit(0);
    }

    let mixer_name = matches.opt_str(MIXER_NAME);
    let mixer = mixer::find(mixer_name.as_deref()).expect("Invalid mixer");

    let mixer_config = {
        let card = matches.opt_str(MIXER_CARD).unwrap_or_else(|| {
            if let Some(ref device_name) = device {
                device_name.to_string()
            } else {
                MixerConfig::default().card
            }
        });
        let index = matches
            .opt_str(MIXER_INDEX)
            .map(|index| index.parse::<u32>().unwrap())
            .unwrap_or(0);
        let control = matches
            .opt_str(MIXER_NAME)
            .unwrap_or_else(|| MixerConfig::default().control);
        let mut volume_range = matches
            .opt_str(VOLUME_RANGE)
            .map(|range| range.parse::<f64>().unwrap())
            .unwrap_or_else(|| match mixer_name.as_deref() {
                #[cfg(feature = "alsa-backend")]
                Some(AlsaMixer::NAME) => 0.0, // let Alsa query the control
                _ => VolumeCtrl::DEFAULT_DB_RANGE,
            });
        if volume_range < 0.0 {
            // User might have specified range as minimum dB volume.
            volume_range = -volume_range;
            warn!(
                "Please enter positive volume ranges only, assuming {:.2} dB",
                volume_range
            );
        }
        let volume_ctrl = matches
            .opt_str(VOLUME_CTRL)
            .as_deref()
            .map(|volume_ctrl| {
                VolumeCtrl::from_str_with_range(volume_ctrl, volume_range)
                    .expect("Invalid volume control type")
            })
            .unwrap_or_else(|| {
                let mut volume_ctrl = VolumeCtrl::default();
                volume_ctrl.set_db_range(volume_range);
                volume_ctrl
            });

        MixerConfig {
            card,
            control,
            index,
            volume_ctrl,
        }
    };

    let cache = {
        let audio_dir;
        let system_dir;
        if matches.opt_present(DISABLE_AUDIO_CACHE) {
            audio_dir = None;
            system_dir = matches
                .opt_str(SYSTEM_CACHE)
                .or_else(|| matches.opt_str(CACHE))
                .map(|p| p.into());
        } else {
            let cache_dir = matches.opt_str(CACHE);
            audio_dir = cache_dir
                .as_ref()
                .map(|p| AsRef::<Path>::as_ref(p).join("files"));
            system_dir = matches
                .opt_str(SYSTEM_CACHE)
                .or(cache_dir)
                .map(|p| p.into());
        }

        let limit = if audio_dir.is_some() {
            matches
                .opt_str(CACHE_SIZE_LIMIT)
                .as_deref()
                .map(parse_file_size)
                .map(|e| {
                    e.unwrap_or_else(|e| {
                        eprintln!("Invalid argument passed as cache size limit: {}", e);
                        exit(1);
                    })
                })
        } else {
            None
        };

        match Cache::new(system_dir, audio_dir, limit) {
>>>>>>> ad19b69b
            Ok(cache) => Some(cache),
            Err(e) => {
                warn!("Cannot create cache: {}", e);
                None
            }
        }
    };

    let initial_volume = matches
        .opt_str(INITIAL_VOLUME)
        .map(|initial_volume| {
            let volume = initial_volume.parse::<u16>().unwrap();
            if volume > 100 {
                error!("Initial volume must be in the range 0-100.");
                // the cast will saturate, not necessary to take further action
            }
            (volume as f32 / 100.0 * VolumeCtrl::MAX_VOLUME as f32) as u16
        })
<<<<<<< HEAD
        .or_else(|| cache.as_ref().and_then(Cache::volume));
=======
        .or_else(|| match mixer_name.as_deref() {
            #[cfg(feature = "alsa-backend")]
            Some(AlsaMixer::NAME) => None,
            _ => cache.as_ref().and_then(Cache::volume),
        });
>>>>>>> ad19b69b

    let zeroconf_port = matches
        .opt_str(ZEROCONF_PORT)
        .map(|port| port.parse::<u16>().unwrap())
        .unwrap_or(0);

    let name = matches
        .opt_str(NAME)
        .unwrap_or_else(|| "Librespot".to_string());

    let credentials = {
        let cached_credentials = cache.as_ref().and_then(Cache::credentials);

        let password = |username: &String| -> Option<String> {
            write!(stderr(), "Password for {}: ", username).ok()?;
            stderr().flush().ok()?;
            rpassword::read_password().ok()
        };

        get_credentials(
            matches.opt_str(USERNAME),
            matches.opt_str(PASSWORD),
            cached_credentials,
            password,
        )
    };

    let session_config = {
        let device_id = device_id(&name);

        SessionConfig {
            user_agent: version::VERSION_STRING.to_string(),
            device_id,
            proxy: matches.opt_str(PROXY).or_else(|| std::env::var("http_proxy").ok()).map(
                |s| {
                    match Url::parse(&s) {
                        Ok(url) => {
                            if url.host().is_none() || url.port_or_known_default().is_none() {
                                panic!("Invalid proxy url, only URLs on the format \"http://host:port\" are allowed");
                            }

                            if url.scheme() != "http" {
                                panic!("Only unsecure http:// proxies are supported");
                            }
                            url
                        },
                        Err(err) => panic!("Invalid proxy URL: {}, only URLs in the format \"http://host:port\" are allowed", err)
                    }
                },
            ),
            ap_port: matches
                .opt_str(AP_PORT)
                .map(|port| port.parse::<u16>().expect("Invalid port")),
        }
    };

    let passthrough = matches.opt_present("passthrough") || matches.opt_present("pass-through");

    let player_config = {
        let bitrate = matches
            .opt_str(BITRATE)
            .as_deref()
            .map(|bitrate| Bitrate::from_str(bitrate).expect("Invalid bitrate"))
            .unwrap_or_default();

<<<<<<< HEAD
=======
        let gapless = !matches.opt_present(DISABLE_GAPLESS);

        let normalisation = matches.opt_present(ENABLE_VOLUME_NORMALISATION);
        let normalisation_method = matches
            .opt_str(NORMALISATION_METHOD)
            .as_deref()
            .map(|method| {
                NormalisationMethod::from_str(method).expect("Invalid normalisation method")
            })
            .unwrap_or_default();
>>>>>>> ad19b69b
        let normalisation_type = matches
            .opt_str(NORMALISATION_GAIN_TYPE)
            .as_deref()
            .map(|gain_type| {
                NormalisationType::from_str(gain_type).expect("Invalid normalisation type")
            })
            .unwrap_or_default();
<<<<<<< HEAD

        let ditherer = PlayerConfig::default().ditherer;
=======
        let normalisation_pregain = matches
            .opt_str(NORMALISATION_PREGAIN)
            .map(|pregain| pregain.parse::<f64>().expect("Invalid pregain float value"))
            .unwrap_or(PlayerConfig::default().normalisation_pregain);
        let normalisation_threshold = matches
            .opt_str(NORMALISATION_THRESHOLD)
            .map(|threshold| {
                db_to_ratio(
                    threshold
                        .parse::<f64>()
                        .expect("Invalid threshold float value"),
                )
            })
            .unwrap_or(PlayerConfig::default().normalisation_threshold);
        let normalisation_attack = matches
            .opt_str(NORMALISATION_ATTACK)
            .map(|attack| {
                Duration::from_millis(attack.parse::<u64>().expect("Invalid attack value"))
            })
            .unwrap_or(PlayerConfig::default().normalisation_attack);
        let normalisation_release = matches
            .opt_str(NORMALISATION_RELEASE)
            .map(|release| {
                Duration::from_millis(release.parse::<u64>().expect("Invalid release value"))
            })
            .unwrap_or(PlayerConfig::default().normalisation_release);
        let normalisation_knee = matches
            .opt_str(NORMALISATION_KNEE)
            .map(|knee| knee.parse::<f64>().expect("Invalid knee float value"))
            .unwrap_or(PlayerConfig::default().normalisation_knee);

        let ditherer_name = matches.opt_str(DITHER);
        let ditherer = match ditherer_name.as_deref() {
            // explicitly disabled on command line
            Some("none") => None,
            // explicitly set on command line
            Some(_) => {
                if format == AudioFormat::F64 || format == AudioFormat::F32 {
                    unimplemented!("Dithering is not available on format {:?}", format);
                }
                Some(dither::find_ditherer(ditherer_name).expect("Invalid ditherer"))
            }
            // nothing set on command line => use default
            None => match format {
                AudioFormat::S16 | AudioFormat::S24 | AudioFormat::S24_3 => {
                    PlayerConfig::default().ditherer
                }
                _ => None,
            },
        };

        let passthrough = matches.opt_present(PASSTHROUGH);
>>>>>>> ad19b69b

        PlayerConfig {
            bitrate,
            gapless: !matches.opt_present("disable-gapless"),
            passthrough,
            normalisation: matches.opt_present("enable-volume-normalisation"),
            normalisation_type: normalisation_type,
            normalisation_method: NormalisationMethod::Basic,
            normalisation_pregain: PlayerConfig::default().normalisation_pregain,
            normalisation_threshold: PlayerConfig::default().normalisation_threshold,
            normalisation_attack: PlayerConfig::default().normalisation_attack,
            normalisation_release: PlayerConfig::default().normalisation_release,
            normalisation_knee: PlayerConfig::default().normalisation_knee,
            ditherer,
            lms_connect_mode: !matches.opt_present("single-track"),
        }
    };

    let connect_config = {
<<<<<<< HEAD
        let device_type = DeviceType::default();
=======
        let device_type = matches
            .opt_str(DEVICE_TYPE)
            .as_deref()
            .map(|device_type| DeviceType::from_str(device_type).expect("Invalid device type"))
            .unwrap_or_default();
>>>>>>> ad19b69b
        let has_volume_ctrl = !matches!(mixer_config.volume_ctrl, VolumeCtrl::Fixed);
        let autoplay = matches.opt_present(AUTOPLAY);

        ConnectConfig {
            name,
            device_type,
            initial_volume,
            has_volume_ctrl,
            autoplay,
        }
    };

<<<<<<< HEAD
    // don't enable discovery while fetching tracks or tokens
    let enable_discovery = !matches.opt_present("disable-discovery")
        && !matches.opt_present("single-track")
        && !matches.opt_present("save-token")
        && !matches.opt_present("get-token");

    let authenticate = matches.opt_present("authenticate");
    let start_position = matches.opt_str("start-position")
        .unwrap_or("0".to_string())
        .parse::<f32>().unwrap_or(0.0);

    let save_token = matches.opt_str("save-token").unwrap_or("".to_string());
    let client_id = matches.opt_str("client-id")
        .unwrap_or(format!("{}", include_str!("client_id.txt")));

    let lms = LMS::new(matches.opt_str("lms"), matches.opt_str("player-mac"), matches.opt_str("lms-auth"));
=======
    let enable_discovery = !matches.opt_present(DISABLE_DISCOVERY);
    let player_event_program = matches.opt_str(ONEVENT);
    let emit_sink_events = matches.opt_present(EMIT_SINK_EVENTS);
>>>>>>> ad19b69b

    Setup {
        format: AudioFormat::default(),
        backend: audio_backend::find(None).unwrap(),
        mixer,
        cache,
        player_config,
        session_config,
        connect_config,
        mixer_config,
        credentials,
        enable_discovery,
        zeroconf_port,
        // spotty
        authenticate,
        single_track: matches.opt_str("single-track"),
        start_position: (start_position * 1000.0) as u32,
        get_token: matches.opt_present("get-token") || save_token.as_str().len() != 0,
        save_token: if save_token.as_str().len() == 0 { None } else { Some(save_token) },
        client_id: if client_id.as_str().len() == 0 { None } else { Some(client_id) },
        scopes: matches.opt_str("scope"),
        lms,
    }
}

#[tokio::main(flavor = "current_thread")]
async fn main() {
    const RUST_BACKTRACE: &str = "RUST_BACKTRACE";
    if env::var(RUST_BACKTRACE).is_err() {
        env::set_var(RUST_BACKTRACE, "full")
    }

    let args: Vec<String> = std::env::args().collect();
    let setup = get_setup(&args);

    let mut last_credentials = None;
    let mut spirc: Option<Spirc> = None;
    let mut spirc_task: Option<Pin<_>> = None;
    let mut player_event_channel: Option<UnboundedReceiver<PlayerEvent>> = None;
    let mut auto_connect_times: Vec<Instant> = vec![];
    let mut discovery = None;
    let mut connecting: Pin<Box<dyn future::FusedFuture<Output = _>>> = Box::pin(future::pending());

    if setup.enable_discovery {
        let device_id = setup.session_config.device_id.clone();

        discovery = Some(
            librespot::discovery::Discovery::builder(device_id)
                .name(setup.connect_config.name.clone())
                .device_type(setup.connect_config.device_type)
                .port(setup.zeroconf_port)
                .launch()
                .unwrap(),
        );
    }

    if let Some(credentials) = setup.credentials {
        last_credentials = Some(credentials.clone());
        connecting = Box::pin(
            Session::connect(
                setup.session_config.clone(),
                credentials,
                setup.cache.clone(),
            )
            .fuse(),
        );
    }

    if let Some(ref track_id) = setup.single_track {
        spotty::play_track(track_id.to_string(), setup.start_position, last_credentials, setup.player_config, setup.session_config).await;
        exit(0);
    }
    else if setup.get_token {
        spotty::get_token(setup.client_id, setup.scopes, setup.save_token, last_credentials, setup.session_config).await;
        exit(0);
    }

    loop {
        tokio::select! {
            credentials = async { discovery.as_mut().unwrap().next().await }, if discovery.is_some() => {
                match credentials {
                    Some(credentials) => {
                        last_credentials = Some(credentials.clone());
                        auto_connect_times.clear();

                        if let Some(spirc) = spirc.take() {
                            spirc.shutdown();
                        }
                        if let Some(spirc_task) = spirc_task.take() {
                            // Continue shutdown in its own task
                            tokio::spawn(spirc_task);
                        }

                        connecting = Box::pin(Session::connect(
                            setup.session_config.clone(),
                            credentials,
                            setup.cache.clone(),
                        ).fuse());
                    },
                    None => {
                        warn!("Discovery stopped!");
                        discovery = None;
                    }
                }
            },
            session = &mut connecting, if !connecting.is_terminated() => match session {
                Ok(session) => {
                    // Spotty auth mode: exit after saving credentials
                    if setup.authenticate {
                        break;
                    }

                    let mixer_config = setup.mixer_config.clone();
                    let mixer = (setup.mixer)(mixer_config);
                    let player_config = setup.player_config.clone();
                    let connect_config = setup.connect_config.clone();

                    let audio_filter = mixer.get_audio_filter();
                    let format = setup.format;
                    let backend = setup.backend;
                    let device = Some(NULLDEVICE.to_string());
                    let (player, event_channel) =
                        Player::new(player_config, session.clone(), audio_filter, move || {
                            (backend)(device, format)
                        });

                    let (spirc_, spirc_task_) = Spirc::new(connect_config, session, player, mixer);

                    spirc = Some(spirc_);
                    spirc_task = Some(Box::pin(spirc_task_));
                    player_event_channel = Some(event_channel);
                },
                Err(e) => {
                    warn!("Connection failed: {}", e);
                }
            },
            _ = async { spirc_task.as_mut().unwrap().await }, if spirc_task.is_some() => {
                spirc_task = None;

                warn!("Spirc shut down unexpectedly");
                while !auto_connect_times.is_empty()
                    && ((Instant::now() - auto_connect_times[0]).as_secs() > 600)
                {
                    let _ = auto_connect_times.remove(0);
                }

                if let Some(credentials) = last_credentials.clone() {
                    if auto_connect_times.len() >= 5 {
                        warn!("Spirc shut down too often. Not reconnecting automatically.");
                    } else {
                        auto_connect_times.push(Instant::now());

                        connecting = Box::pin(Session::connect(
                            setup.session_config.clone(),
                            credentials,
                            setup.cache.clone(),
                        ).fuse());
                    }
                }
            },
            event = async { player_event_channel.as_mut().unwrap().recv().await }, if player_event_channel.is_some() => match event {
                Some(event) => {
                    setup.lms.signal_event(event).await;
                },
                None => {
                    player_event_channel = None;
                }
            },
            _ = tokio::signal::ctrl_c() => {
                break;
            }
        }
    }

    info!("Gracefully shutting down");

    // Shutdown spirc if necessary
    if let Some(spirc) = spirc {
        spirc.shutdown();

        if let Some(mut spirc_task) = spirc_task {
            tokio::select! {
                _ = tokio::signal::ctrl_c() => (),
                _ = spirc_task.as_mut() => ()
            }
        }
    }
}<|MERGE_RESOLUTION|>--- conflicted
+++ resolved
@@ -17,27 +17,18 @@
 use librespot::playback::config::{
     AudioFormat, Bitrate, NormalisationMethod, NormalisationType, PlayerConfig, VolumeCtrl,
 };
-<<<<<<< HEAD
-=======
-use librespot::playback::dither;
-#[cfg(feature = "alsa-backend")]
-use librespot::playback::mixer::alsamixer::AlsaMixer;
-use librespot::playback::mixer::mappings::MappedCtrl;
->>>>>>> ad19b69b
 use librespot::playback::mixer::{self, MixerConfig, MixerFn};
 use librespot::playback::player::Player;
 
 mod spotty;
 use spotty::{LMS};
 
-<<<<<<< HEAD
+use std::env;
+use std::io::{stderr, Write};
+use std::pin::Pin;
 use std::process::exit;
 use std::str::FromStr;
-use std::{env, time::Instant};
-use std::{
-    io::{stderr, Write},
-    pin::Pin,
-};
+use std::time::Instant;
 
 const VERSION: &'static str = concat!(env!("CARGO_PKG_NAME"), " v", env!("CARGO_PKG_VERSION"));
 
@@ -45,16 +36,6 @@
 const NULLDEVICE: &'static str = "NUL";
 #[cfg(not(target_os="windows"))]
 const NULLDEVICE: &'static str = "/dev/null";
-=======
-use std::env;
-use std::io::{stderr, Write};
-use std::path::Path;
-use std::pin::Pin;
-use std::process::exit;
-use std::str::FromStr;
-use std::time::Duration;
-use std::time::Instant;
->>>>>>> ad19b69b
 
 fn device_id(name: &str) -> String {
     hex::encode(Sha1::digest(name.as_bytes()))
@@ -150,43 +131,36 @@
 
 fn get_setup(args: &[String]) -> Setup {
     const AP_PORT: &str = "ap-port";
+    const AUTHENTICATE: &str = "a";
     const AUTOPLAY: &str = "autoplay";
-    const BACKEND: &str = "backend";
     const BITRATE: &str = "b";
     const CACHE: &str = "c";
-    const CACHE_SIZE_LIMIT: &str = "cache-size-limit";
-    const DEVICE: &str = "device";
-    const DEVICE_TYPE: &str = "device-type";
+    const CHECK: &str = "check";
+    const CLIENT_ID: &str = "client-id";
     const DISABLE_AUDIO_CACHE: &str = "disable-audio-cache";
     const DISABLE_DISCOVERY: &str = "disable-discovery";
     const DISABLE_GAPLESS: &str = "disable-gapless";
-    const DITHER: &str = "dither";
-    const EMIT_SINK_EVENTS: &str = "emit-sink-events";
+    const ENABLE_AUDIO_CACHE: &str = "enable-audio-cache";
     const ENABLE_VOLUME_NORMALISATION: &str = "enable-volume-normalisation";
-    const FORMAT: &str = "format";
+    const GET_TOKEN: &str = "get-token";
     const HELP: &str = "h";
     const INITIAL_VOLUME: &str = "initial-volume";
-    const MIXER_CARD: &str = "mixer-card";
-    const MIXER_INDEX: &str = "mixer-index";
-    const MIXER_NAME: &str = "mixer-name";
+    const LMS_AUTH: &str = "lms-auth";
+    const LOGITECH_MEDIA_SERVER: &str = "lms";
     const NAME: &str = "name";
-    const NORMALISATION_ATTACK: &str = "normalisation-attack";
     const NORMALISATION_GAIN_TYPE: &str = "normalisation-gain-type";
-    const NORMALISATION_KNEE: &str = "normalisation-knee";
-    const NORMALISATION_METHOD: &str = "normalisation-method";
-    const NORMALISATION_PREGAIN: &str = "normalisation-pregain";
-    const NORMALISATION_RELEASE: &str = "normalisation-release";
-    const NORMALISATION_THRESHOLD: &str = "normalisation-threshold";
-    const ONEVENT: &str = "onevent";
     const PASSTHROUGH: &str = "passthrough";
+    const PASS_THROUGH: &str = "pass-through";
     const PASSWORD: &str = "password";
+    const PLAYER_MAC: &str = "player-mac";
     const PROXY: &str = "proxy";
-    const SYSTEM_CACHE: &str = "system-cache";
+    const SAVE_TOKEN: &str = "save-token";
+    const SCOPE: &str = "scope";
+    const SINGLE_TRACK: &str = "single-track";
+    const START_POSITION: &str = "start-position";
     const USERNAME: &str = "username";
     const VERBOSE: &str = "verbose";
     const VERSION: &str = "version";
-    const VOLUME_CTRL: &str = "volume-ctrl";
-    const VOLUME_RANGE: &str = "volume-range";
     const ZEROCONF_PORT: &str = "zeroconf-port";
 
     let mut opts = getopts::Options::new();
@@ -199,51 +173,15 @@
         "cache",
         "Path to a directory where files will be cached.",
         "PATH",
-<<<<<<< HEAD
-    ).optflag("", "disable-audio-cache", "(Only here fore compatibility with librespot - audio cache is disabled by default).")
-    .optflag("", "enable-audio-cache", "Enable caching of the audio data.")
-    .optopt("n", "name", "Device name", "NAME")
-=======
-    ).optopt(
-        "",
-        SYSTEM_CACHE,
-        "Path to a directory where system files (credentials, volume) will be cached. Can be different from cache option value.",
-        "PATH",
-    ).optopt(
-        "",
-        CACHE_SIZE_LIMIT,
-        "Limits the size of the cache for audio files.",
-        "SIZE"
-    ).optflag("", DISABLE_AUDIO_CACHE, "Disable caching of the audio data.")
-    .optopt("n", NAME, "Device name.", "NAME")
-    .optopt("", DEVICE_TYPE, "Displayed device type.", "TYPE")
->>>>>>> ad19b69b
+    ).optflag("", DISABLE_AUDIO_CACHE, "(Only here fore compatibility with librespot - audio cache is disabled by default).")
+    .optflag("", ENABLE_AUDIO_CACHE, "Enable caching of the audio data.")
+    .optopt("n", NAME, "Device name", "NAME")
     .optopt(
         BITRATE,
         "bitrate",
         "Bitrate (96, 160 or 320). Defaults to 160",
         "BITRATE",
     )
-<<<<<<< HEAD
-    .optflag("v", "verbose", "Enable verbose output")
-    .optflag("V", "version", "Display spotty version string")
-    .optopt("u", "username", "Username to sign in with", "USERNAME")
-    .optopt("p", "password", "Password", "PASSWORD")
-    .optopt("", "proxy", "HTTP proxy to use when connecting", "URL")
-    .optopt("", "ap-port", "Connect to AP with specified port. If no AP with that port are present fallback AP will be used. Available ports are usually 80, 443 and 4070", "PORT")
-    .optflag("", "disable-discovery", "Disable discovery mode")
-    .optopt(
-        "",
-        "initial-volume",
-        "Initial volume (%) once connected {0..100}. Defaults to 50 for softvol and for Alsa mixer the current volume.",
-=======
-    .optopt(
-        "",
-        ONEVENT,
-        "Run PROGRAM when a playback event occurs.",
-        "PROGRAM",
-    )
-    .optflag("", EMIT_SINK_EVENTS, "Run program set by --onevent before sink is opened and after it is closed.")
     .optflag("v", VERBOSE, "Enable verbose output.")
     .optflag("V", VERSION, "Display librespot version string.")
     .optopt("u", USERNAME, "Username to sign in with.", "USERNAME")
@@ -253,52 +191,8 @@
     .optflag("", DISABLE_DISCOVERY, "Disable discovery mode.")
     .optopt(
         "",
-        BACKEND,
-        "Audio backend to use. Use '?' to list options.",
-        "NAME",
-    )
-    .optopt(
-        "",
-        DEVICE,
-        "Audio device to use. Use '?' to list options if using alsa, portaudio or rodio.",
-        "NAME",
-    )
-    .optopt(
-        "",
-        FORMAT,
-        "Output format {F64|F32|S32|S24|S24_3|S16}. Defaults to S16.",
-        "FORMAT",
-    )
-    .optopt(
-        "",
-        DITHER,
-        "Specify the dither algorithm to use - [none, gpdf, tpdf, tpdf_hp]. Defaults to 'tpdf' for formats S16, S24, S24_3 and 'none' for other formats.",
-        "DITHER",
-    )
-    .optopt("", "mixer", "Mixer to use {alsa|softvol}.", "MIXER")
-    .optopt(
-        "m",
-        MIXER_NAME,
-        "Alsa mixer control, e.g. 'PCM' or 'Master'. Defaults to 'PCM'.",
-        "NAME",
-    )
-    .optopt(
-        "",
-        MIXER_CARD,
-        "Alsa mixer card, e.g 'hw:0' or similar from `aplay -l`. Defaults to DEVICE if specified, 'default' otherwise.",
-        "MIXER_CARD",
-    )
-    .optopt(
-        "",
-        MIXER_INDEX,
-        "Alsa index of the cards mixer. Defaults to 0.",
-        "INDEX",
-    )
-    .optopt(
-        "",
         INITIAL_VOLUME,
-        "Initial volume in % from 0-100. Default for softvol: '50'. For the Alsa mixer: the current volume.",
->>>>>>> ad19b69b
+        "Initial volume (%) once connected {0..100}. Defaults to 50 for softvol and for Alsa mixer the current volume.",
         "VOLUME",
     )
     .optopt(
@@ -309,172 +203,99 @@
     )
     .optflag(
         "",
-<<<<<<< HEAD
-        "enable-volume-normalisation",
-        "Play all tracks at the same volume",
-    )
-    .optopt(
-        "",
-        "normalisation-gain-type",
-        "Specify the normalisation gain type to use - [track, album]. Default is album.",
-=======
         ENABLE_VOLUME_NORMALISATION,
         "Play all tracks at the same volume.",
     )
     .optopt(
         "",
-        NORMALISATION_METHOD,
-        "Specify the normalisation method to use {basic|dynamic}. Defaults to dynamic.",
-        "METHOD",
-    )
-    .optopt(
-        "",
         NORMALISATION_GAIN_TYPE,
         "Specify the normalisation gain type to use {track|album}. Defaults to album.",
->>>>>>> ad19b69b
         "TYPE",
     )
     .optflag(
         "",
-<<<<<<< HEAD
-        "autoplay",
+        AUTOPLAY,
         "autoplay similar songs when your music ends.",
-=======
-        NORMALISATION_PREGAIN,
-        "Pregain (dB) applied by volume normalisation. Defaults to 0.",
-        "PREGAIN",
->>>>>>> ad19b69b
-    )
-    .optflag(
-        "",
-<<<<<<< HEAD
-        "disable-gapless",
+    )
+    .optflag(
+        "",
+        DISABLE_GAPLESS,
         "disable gapless playback.",
-=======
-        NORMALISATION_THRESHOLD,
-        "Threshold (dBFS) to prevent clipping. Defaults to -1.0.",
-        "THRESHOLD",
->>>>>>> ad19b69b
-    )
-    .optflag(
-        "",
-<<<<<<< HEAD
-        "passthrough",
+    )
+    .optflag(
+        "",
+        PASSTHROUGH,
         "Pass raw stream to output, only works for \"pipe\"."
     )
 
     // spotty
     .optflag(
-        "a",
+        AUTHENTICATE,
         "authenticate",
         "Authenticate given username and password. Make sure you define a cache folder to store credentials."
     )
     .optopt(
         "",
-        "single-track",
+        SINGLE_TRACK,
         "Play a single track ID and exit.",
         "ID"
     )
     .optopt(
         "",
-        "start-position",
+        START_POSITION,
         "Position (in seconds) where playback should be started. Only valid with the --single-track option.",
         "STARTPOSITION"
     )
     .optflag(
         "x",
-        "check",
+        CHECK,
         "Run quick internal check"
     )
     .optopt(
         "i",
-        "client-id",
+        CLIENT_ID,
         "A Spotify client_id to be used to get the oauth token. Required with the --get-token request.",
         "CLIENT_ID"
     )
     .optopt(
         "",
-        "scope",
+        SCOPE,
         "The scopes you want to have access to with the oauth token.",
         "SCOPE"
     )
     .optflag(
         "t",
-        "get-token",
+        GET_TOKEN,
         "Get oauth token to be used with the web API etc. and print it to the console."
     )
     .optopt(
         "T",
-        "save-token",
+        SAVE_TOKEN,
         "Get oauth token to be used with the web API etc. and store it in the given file.",
         "TOKENFILE"
     )
     .optflag(
         "",
-        "pass-through",
+        PASS_THROUGH,
         "Pass raw stream to output, only works for \"pipe\"."
-=======
-        NORMALISATION_ATTACK,
-        "Attack time (ms) in which the dynamic limiter is reducing gain. Defaults to 5.",
-        "TIME",
-    )
-    .optopt(
-        "",
-        NORMALISATION_RELEASE,
-        "Release or decay time (ms) in which the dynamic limiter is restoring gain. Defaults to 100.",
-        "TIME",
-    )
-    .optopt(
-        "",
-        NORMALISATION_KNEE,
-        "Knee steepness of the dynamic limiter. Defaults to 1.0.",
-        "KNEE",
-    )
-    .optopt(
-        "",
-        VOLUME_CTRL,
-        "Volume control type {cubic|fixed|linear|log}. Defaults to log.",
-        "VOLUME_CTRL"
-    )
-    .optopt(
-        "",
-        VOLUME_RANGE,
-        "Range of the volume control (dB). Default for softvol: 60. For the Alsa mixer: what the control supports.",
-        "RANGE",
-    )
-    .optflag(
-        "",
-        AUTOPLAY,
-        "Automatically play similar songs when your music ends.",
-    )
-    .optflag(
-        "",
-        DISABLE_GAPLESS,
-        "Disable gapless playback.",
->>>>>>> ad19b69b
-    )
-    .optopt(
-        "",
-<<<<<<< HEAD
-        "lms",
+    )
+    .optopt(
+        "",
+        LOGITECH_MEDIA_SERVER,
         "hostname and port of Logitech Media Server instance (eg. localhost:9000)",
         "LMS"
     )
     .optopt(
         "",
-        "lms-auth",
+        LMS_AUTH,
         "Authentication data to access Logitech Media Server",
         "LMSAUTH"
     )
     .optopt(
         "",
-        "player-mac",
+        PLAYER_MAC,
         "MAC address of the Squeezebox to be controlled",
         "MAC"
-=======
-        PASSTHROUGH,
-        "Pass raw stream to output, only works for pipe and subprocess.",
->>>>>>> ad19b69b
     );
 
     let matches = match opts.parse(&args[1..]) {
@@ -499,18 +320,14 @@
         exit(0);
     }
 
-<<<<<<< HEAD
-    if matches.opt_present("check") {
+    if matches.opt_present(CHECK) {
         spotty::check();
     }
 
 
     #[cfg(debug_assertions)]
     {
-    let verbose = matches.opt_present("verbose");
-=======
     let verbose = matches.opt_present(VERBOSE);
->>>>>>> ad19b69b
     setup_logging(verbose);
     }
 
@@ -523,7 +340,6 @@
         build_id = version::BUILD_ID
     );
 
-<<<<<<< HEAD
     let mixer = mixer::find(Some("softvol")).expect("Invalid mixer");
 
     let mixer_config = MixerConfig {
@@ -539,119 +355,6 @@
             .map(|p| p.into());
 
         match Cache::new(system_dir, None, None) {
-=======
-    let backend_name = matches.opt_str(BACKEND);
-    if backend_name == Some("?".into()) {
-        list_backends();
-        exit(0);
-    }
-
-    let backend = audio_backend::find(backend_name).expect("Invalid backend");
-
-    let format = matches
-        .opt_str(FORMAT)
-        .as_deref()
-        .map(|format| AudioFormat::from_str(format).expect("Invalid output format"))
-        .unwrap_or_default();
-
-    let device = matches.opt_str(DEVICE);
-    if device == Some("?".into()) {
-        backend(device, format);
-        exit(0);
-    }
-
-    let mixer_name = matches.opt_str(MIXER_NAME);
-    let mixer = mixer::find(mixer_name.as_deref()).expect("Invalid mixer");
-
-    let mixer_config = {
-        let card = matches.opt_str(MIXER_CARD).unwrap_or_else(|| {
-            if let Some(ref device_name) = device {
-                device_name.to_string()
-            } else {
-                MixerConfig::default().card
-            }
-        });
-        let index = matches
-            .opt_str(MIXER_INDEX)
-            .map(|index| index.parse::<u32>().unwrap())
-            .unwrap_or(0);
-        let control = matches
-            .opt_str(MIXER_NAME)
-            .unwrap_or_else(|| MixerConfig::default().control);
-        let mut volume_range = matches
-            .opt_str(VOLUME_RANGE)
-            .map(|range| range.parse::<f64>().unwrap())
-            .unwrap_or_else(|| match mixer_name.as_deref() {
-                #[cfg(feature = "alsa-backend")]
-                Some(AlsaMixer::NAME) => 0.0, // let Alsa query the control
-                _ => VolumeCtrl::DEFAULT_DB_RANGE,
-            });
-        if volume_range < 0.0 {
-            // User might have specified range as minimum dB volume.
-            volume_range = -volume_range;
-            warn!(
-                "Please enter positive volume ranges only, assuming {:.2} dB",
-                volume_range
-            );
-        }
-        let volume_ctrl = matches
-            .opt_str(VOLUME_CTRL)
-            .as_deref()
-            .map(|volume_ctrl| {
-                VolumeCtrl::from_str_with_range(volume_ctrl, volume_range)
-                    .expect("Invalid volume control type")
-            })
-            .unwrap_or_else(|| {
-                let mut volume_ctrl = VolumeCtrl::default();
-                volume_ctrl.set_db_range(volume_range);
-                volume_ctrl
-            });
-
-        MixerConfig {
-            card,
-            control,
-            index,
-            volume_ctrl,
-        }
-    };
-
-    let cache = {
-        let audio_dir;
-        let system_dir;
-        if matches.opt_present(DISABLE_AUDIO_CACHE) {
-            audio_dir = None;
-            system_dir = matches
-                .opt_str(SYSTEM_CACHE)
-                .or_else(|| matches.opt_str(CACHE))
-                .map(|p| p.into());
-        } else {
-            let cache_dir = matches.opt_str(CACHE);
-            audio_dir = cache_dir
-                .as_ref()
-                .map(|p| AsRef::<Path>::as_ref(p).join("files"));
-            system_dir = matches
-                .opt_str(SYSTEM_CACHE)
-                .or(cache_dir)
-                .map(|p| p.into());
-        }
-
-        let limit = if audio_dir.is_some() {
-            matches
-                .opt_str(CACHE_SIZE_LIMIT)
-                .as_deref()
-                .map(parse_file_size)
-                .map(|e| {
-                    e.unwrap_or_else(|e| {
-                        eprintln!("Invalid argument passed as cache size limit: {}", e);
-                        exit(1);
-                    })
-                })
-        } else {
-            None
-        };
-
-        match Cache::new(system_dir, audio_dir, limit) {
->>>>>>> ad19b69b
             Ok(cache) => Some(cache),
             Err(e) => {
                 warn!("Cannot create cache: {}", e);
@@ -670,15 +373,7 @@
             }
             (volume as f32 / 100.0 * VolumeCtrl::MAX_VOLUME as f32) as u16
         })
-<<<<<<< HEAD
         .or_else(|| cache.as_ref().and_then(Cache::volume));
-=======
-        .or_else(|| match mixer_name.as_deref() {
-            #[cfg(feature = "alsa-backend")]
-            Some(AlsaMixer::NAME) => None,
-            _ => cache.as_ref().and_then(Cache::volume),
-        });
->>>>>>> ad19b69b
 
     let zeroconf_port = matches
         .opt_str(ZEROCONF_PORT)
@@ -687,7 +382,7 @@
 
     let name = matches
         .opt_str(NAME)
-        .unwrap_or_else(|| "Librespot".to_string());
+        .unwrap_or_else(|| "Spotty".to_string());
 
     let credentials = {
         let cached_credentials = cache.as_ref().and_then(Cache::credentials);
@@ -735,7 +430,7 @@
         }
     };
 
-    let passthrough = matches.opt_present("passthrough") || matches.opt_present("pass-through");
+    let passthrough = matches.opt_present(PASSTHROUGH) || matches.opt_present(PASS_THROUGH);
 
     let player_config = {
         let bitrate = matches
@@ -744,19 +439,6 @@
             .map(|bitrate| Bitrate::from_str(bitrate).expect("Invalid bitrate"))
             .unwrap_or_default();
 
-<<<<<<< HEAD
-=======
-        let gapless = !matches.opt_present(DISABLE_GAPLESS);
-
-        let normalisation = matches.opt_present(ENABLE_VOLUME_NORMALISATION);
-        let normalisation_method = matches
-            .opt_str(NORMALISATION_METHOD)
-            .as_deref()
-            .map(|method| {
-                NormalisationMethod::from_str(method).expect("Invalid normalisation method")
-            })
-            .unwrap_or_default();
->>>>>>> ad19b69b
         let normalisation_type = matches
             .opt_str(NORMALISATION_GAIN_TYPE)
             .as_deref()
@@ -764,70 +446,15 @@
                 NormalisationType::from_str(gain_type).expect("Invalid normalisation type")
             })
             .unwrap_or_default();
-<<<<<<< HEAD
 
         let ditherer = PlayerConfig::default().ditherer;
-=======
-        let normalisation_pregain = matches
-            .opt_str(NORMALISATION_PREGAIN)
-            .map(|pregain| pregain.parse::<f64>().expect("Invalid pregain float value"))
-            .unwrap_or(PlayerConfig::default().normalisation_pregain);
-        let normalisation_threshold = matches
-            .opt_str(NORMALISATION_THRESHOLD)
-            .map(|threshold| {
-                db_to_ratio(
-                    threshold
-                        .parse::<f64>()
-                        .expect("Invalid threshold float value"),
-                )
-            })
-            .unwrap_or(PlayerConfig::default().normalisation_threshold);
-        let normalisation_attack = matches
-            .opt_str(NORMALISATION_ATTACK)
-            .map(|attack| {
-                Duration::from_millis(attack.parse::<u64>().expect("Invalid attack value"))
-            })
-            .unwrap_or(PlayerConfig::default().normalisation_attack);
-        let normalisation_release = matches
-            .opt_str(NORMALISATION_RELEASE)
-            .map(|release| {
-                Duration::from_millis(release.parse::<u64>().expect("Invalid release value"))
-            })
-            .unwrap_or(PlayerConfig::default().normalisation_release);
-        let normalisation_knee = matches
-            .opt_str(NORMALISATION_KNEE)
-            .map(|knee| knee.parse::<f64>().expect("Invalid knee float value"))
-            .unwrap_or(PlayerConfig::default().normalisation_knee);
-
-        let ditherer_name = matches.opt_str(DITHER);
-        let ditherer = match ditherer_name.as_deref() {
-            // explicitly disabled on command line
-            Some("none") => None,
-            // explicitly set on command line
-            Some(_) => {
-                if format == AudioFormat::F64 || format == AudioFormat::F32 {
-                    unimplemented!("Dithering is not available on format {:?}", format);
-                }
-                Some(dither::find_ditherer(ditherer_name).expect("Invalid ditherer"))
-            }
-            // nothing set on command line => use default
-            None => match format {
-                AudioFormat::S16 | AudioFormat::S24 | AudioFormat::S24_3 => {
-                    PlayerConfig::default().ditherer
-                }
-                _ => None,
-            },
-        };
-
-        let passthrough = matches.opt_present(PASSTHROUGH);
->>>>>>> ad19b69b
 
         PlayerConfig {
             bitrate,
-            gapless: !matches.opt_present("disable-gapless"),
+            gapless: !matches.opt_present(DISABLE_GAPLESS),
             passthrough,
-            normalisation: matches.opt_present("enable-volume-normalisation"),
-            normalisation_type: normalisation_type,
+            normalisation: matches.opt_present(ENABLE_VOLUME_NORMALISATION),
+            normalisation_type,
             normalisation_method: NormalisationMethod::Basic,
             normalisation_pregain: PlayerConfig::default().normalisation_pregain,
             normalisation_threshold: PlayerConfig::default().normalisation_threshold,
@@ -835,20 +462,12 @@
             normalisation_release: PlayerConfig::default().normalisation_release,
             normalisation_knee: PlayerConfig::default().normalisation_knee,
             ditherer,
-            lms_connect_mode: !matches.opt_present("single-track"),
+            lms_connect_mode: !matches.opt_present(SINGLE_TRACK),
         }
     };
 
     let connect_config = {
-<<<<<<< HEAD
         let device_type = DeviceType::default();
-=======
-        let device_type = matches
-            .opt_str(DEVICE_TYPE)
-            .as_deref()
-            .map(|device_type| DeviceType::from_str(device_type).expect("Invalid device type"))
-            .unwrap_or_default();
->>>>>>> ad19b69b
         let has_volume_ctrl = !matches!(mixer_config.volume_ctrl, VolumeCtrl::Fixed);
         let autoplay = matches.opt_present(AUTOPLAY);
 
@@ -861,28 +480,22 @@
         }
     };
 
-<<<<<<< HEAD
     // don't enable discovery while fetching tracks or tokens
-    let enable_discovery = !matches.opt_present("disable-discovery")
-        && !matches.opt_present("single-track")
-        && !matches.opt_present("save-token")
-        && !matches.opt_present("get-token");
-
-    let authenticate = matches.opt_present("authenticate");
-    let start_position = matches.opt_str("start-position")
+    let enable_discovery = !matches.opt_present(DISABLE_DISCOVERY)
+        && !matches.opt_present(SINGLE_TRACK)
+        && !matches.opt_present(SAVE_TOKEN)
+        && !matches.opt_present(GET_TOKEN);
+
+    let authenticate = matches.opt_present(AUTHENTICATE);
+    let start_position = matches.opt_str(START_POSITION)
         .unwrap_or("0".to_string())
         .parse::<f32>().unwrap_or(0.0);
 
-    let save_token = matches.opt_str("save-token").unwrap_or("".to_string());
-    let client_id = matches.opt_str("client-id")
+    let save_token = matches.opt_str(SAVE_TOKEN).unwrap_or("".to_string());
+    let client_id = matches.opt_str(CLIENT_ID)
         .unwrap_or(format!("{}", include_str!("client_id.txt")));
 
-    let lms = LMS::new(matches.opt_str("lms"), matches.opt_str("player-mac"), matches.opt_str("lms-auth"));
-=======
-    let enable_discovery = !matches.opt_present(DISABLE_DISCOVERY);
-    let player_event_program = matches.opt_str(ONEVENT);
-    let emit_sink_events = matches.opt_present(EMIT_SINK_EVENTS);
->>>>>>> ad19b69b
+    let lms = LMS::new(matches.opt_str(LOGITECH_MEDIA_SERVER), matches.opt_str(PLAYER_MAC), matches.opt_str(LMS_AUTH));
 
     Setup {
         format: AudioFormat::default(),
@@ -898,12 +511,12 @@
         zeroconf_port,
         // spotty
         authenticate,
-        single_track: matches.opt_str("single-track"),
+        single_track: matches.opt_str(SINGLE_TRACK),
         start_position: (start_position * 1000.0) as u32,
-        get_token: matches.opt_present("get-token") || save_token.as_str().len() != 0,
+        get_token: matches.opt_present(GET_TOKEN) || save_token.as_str().len() != 0,
         save_token: if save_token.as_str().len() == 0 { None } else { Some(save_token) },
         client_id: if client_id.as_str().len() == 0 { None } else { Some(client_id) },
-        scopes: matches.opt_str("scope"),
+        scopes: matches.opt_str(SCOPE),
         lms,
     }
 }
