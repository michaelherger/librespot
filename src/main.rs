#[macro_use] extern crate serde_json;

use futures_util::{future, FutureExt, StreamExt};
use librespot_playback::player::PlayerEvent;
use log::{error, info, trace, warn};
use sha1::{Digest, Sha1};
use tokio::sync::mpsc::UnboundedReceiver;
use url::Url;

use librespot::connect::spirc::Spirc;
use librespot::core::authentication::Credentials;
use librespot::core::cache::Cache;
use librespot::core::config::{ConnectConfig, DeviceType, SessionConfig};
use librespot::core::session::Session;
use librespot::core::version;
use librespot::playback::audio_backend::{self, SinkBuilder};
use librespot::playback::config::{
    AudioFormat, Bitrate, NormalisationMethod, NormalisationType, PlayerConfig, VolumeCtrl,
};
use librespot::playback::mixer::{self, MixerConfig, MixerFn};
use librespot::playback::mixer::softmixer::SoftMixer;
use librespot::playback::player::Player;

mod spotty;
use spotty::{LMS};

use std::env;
use std::ops::RangeInclusive;
use std::path::Path;
use std::pin::Pin;
use std::process::exit;
use std::str::FromStr;
use std::time::Instant;

const VERSION: &'static str = concat!(env!("CARGO_PKG_NAME"), " v", env!("CARGO_PKG_VERSION"));

#[cfg(target_os="windows")]
const NULLDEVICE: &'static str = "NUL";
#[cfg(not(target_os="windows"))]
const NULLDEVICE: &'static str = "/dev/null";

fn device_id(name: &str) -> String {
    hex::encode(Sha1::digest(name.as_bytes()))
}

fn usage(program: &str, opts: &getopts::Options) -> String {
    let repo_home = env!("CARGO_PKG_REPOSITORY");
    let desc = env!("CARGO_PKG_DESCRIPTION");
    let version = get_version_string();
    let brief = format!(
        "{}\n\n{}\n\n{}\n\nUsage: {} [<Options>]",
        version, desc, repo_home, program
    );
    opts.usage(&brief)
}

#[cfg(debug_assertions)]
fn setup_logging(quiet: bool, verbose: bool) {
    let mut builder = env_logger::Builder::new();
    match env::var("RUST_LOG") {
        Ok(config) => {
            builder.parse_filters(&config);
            builder.init();

            if verbose {
                warn!("`--verbose` flag overidden by `RUST_LOG` environment variable");
            } else if quiet {
                warn!("`--quiet` flag overidden by `RUST_LOG` environment variable");
            }
        }
        Err(_) => {
            if verbose {
                builder.parse_filters("libmdns=info,librespot=trace,spotty=trace");
            } else if quiet {
                builder.parse_filters("libmdns=warn,librespot=warn,spotty=warn");
            } else {
                builder.parse_filters("libmdns=info,librespot=info,spotty=info");
            }
            builder.init();

            if verbose && quiet {
                warn!("`--verbose` and `--quiet` are mutually exclusive. Logging can not be both verbose and quiet. Using verbose mode.");
            }
        }
    }
}

fn get_version_string() -> String {
    #[cfg(debug_assertions)]
    const BUILD_PROFILE: &str = "debug";
    #[cfg(not(debug_assertions))]
    const BUILD_PROFILE: &str = "release";

    format!(
        "{spottyvers} - using librespot {semver} {sha} (Built on {build_date}, Build ID: {build_id}, Profile: {build_profile})",
        spottyvers = VERSION,
        semver = version::SEMVER,
        sha = version::SHA_SHORT,
        build_date = version::BUILD_DATE,
        build_id = version::BUILD_ID,
        build_profile = BUILD_PROFILE
    )
}

struct Setup {
    format: AudioFormat,
    backend: SinkBuilder,
    mixer: MixerFn,
    cache: Option<Cache>,
    player_config: PlayerConfig,
    session_config: SessionConfig,
    connect_config: ConnectConfig,
    mixer_config: MixerConfig,
    credentials: Option<Credentials>,
    enable_discovery: bool,
    zeroconf_port: u16,

    // spotty
    authenticate: bool,
    single_track:  Option<String>,
    start_position: u32,
    client_id: Option<String>,
    scopes: Option<String>,
    get_token: bool,
    save_token: Option<String>,
    lms: LMS,
}

fn get_setup() -> Setup {
    const VALID_INITIAL_VOLUME_RANGE: RangeInclusive<u16> = 0..=100;
    const AP_PORT: &str = "ap-port";
    const AUTHENTICATE: &str = "authenticate";
    const AUTOPLAY: &str = "autoplay";
    const BITRATE: &str = "bitrate";
    const CACHE: &str = "cache";
    const CHECK: &str = "check";
    const CLIENT_ID: &str = "client-id";
    const DISABLE_AUDIO_CACHE: &str = "disable-audio-cache";
    const DISABLE_DISCOVERY: &str = "disable-discovery";
    const DISABLE_GAPLESS: &str = "disable-gapless";
    const ENABLE_AUDIO_CACHE: &str = "enable-audio-cache";
    const ENABLE_VOLUME_NORMALISATION: &str = "enable-volume-normalisation";
    const GET_TOKEN: &str = "get-token";
    const HELP: &str = "help";
    const INITIAL_VOLUME: &str = "initial-volume";
    const LMS_AUTH: &str = "lms-auth";
    const LOGITECH_MEDIA_SERVER: &str = "lms";
    const NAME: &str = "name";
    const NORMALISATION_GAIN_TYPE: &str = "normalisation-gain-type";
    const PASSTHROUGH: &str = "passthrough";
    const PASS_THROUGH: &str = "pass-through";
    const PASSWORD: &str = "password";
    const PLAYER_MAC: &str = "player-mac";
    const PROXY: &str = "proxy";
    const SAVE_TOKEN: &str = "save-token";
    const SCOPE: &str = "scope";
    const SINGLE_TRACK: &str = "single-track";
    const START_POSITION: &str = "start-position";
    const QUIET: &str = "quiet";
    const USERNAME: &str = "username";
    const VERBOSE: &str = "verbose";
    const VERSION: &str = "version";
    const ZEROCONF_PORT: &str = "zeroconf-port";

    // Mostly arbitrary.
    const AUTHENTICATE_SHORT: &str="a";
    const AUTOPLAY_SHORT: &str = "A";
    const AP_PORT_SHORT: &str = "";
    const BITRATE_SHORT: &str = "b";
    const CACHE_SHORT: &str = "c";
    const DISABLE_AUDIO_CACHE_SHORT: &str = "G";
    const ENABLE_AUDIO_CACHE_SHORT: &str = "";
    const DISABLE_GAPLESS_SHORT: &str = "g";
    const HELP_SHORT: &str = "h";
    const CLIENT_ID_SHORT: &str = "i";
    const ENABLE_VOLUME_NORMALISATION_SHORT: &str = "N";
    const NAME_SHORT: &str = "n";
    const DISABLE_DISCOVERY_SHORT: &str = "O";
    const PASSTHROUGH_SHORT: &str = "P";
    const PASSWORD_SHORT: &str = "p";
    const QUIET_SHORT: &str = "q";
    const INITIAL_VOLUME_SHORT: &str = "R";
    const GET_TOKEN_SHORT: &str = "t";
    const SAVE_TOKEN_SHORT: &str = "T";
    const USERNAME_SHORT: &str = "u";
    const VERSION_SHORT: &str = "V";
    const VERBOSE_SHORT: &str = "v";
    const NORMALISATION_GAIN_TYPE_SHORT: &str = "W";
    const CHECK_SHORT: &str = "x";
    const PROXY_SHORT: &str = "";
    const ZEROCONF_PORT_SHORT: &str = "z";

    // Options that have different desc's
    // depending on what backends were enabled at build time.
    const INITIAL_VOLUME_DESC: &str = "Initial volume in % from 0 - 100. Defaults to 50.";

    let mut opts = getopts::Options::new();
    opts.optflag(
        HELP_SHORT,
        HELP,
        "Print this help menu.",
    )
    .optflag(
        VERSION_SHORT,
        VERSION,
        "Display librespot version string.",
    )
    .optflag(
        VERBOSE_SHORT,
        VERBOSE,
        "Enable verbose log output.",
    )
    .optflag(
        QUIET_SHORT,
        QUIET,
        "Only log warning and error messages.",
    )
    .optflag(
        DISABLE_AUDIO_CACHE_SHORT,
        DISABLE_AUDIO_CACHE,
        "(Only here fore compatibility with librespot - audio cache is disabled by default).",
    )
    .optflag(
        ENABLE_AUDIO_CACHE_SHORT,
        ENABLE_AUDIO_CACHE,
        "Enable caching of the audio data."
    )
    .optflag(
        DISABLE_DISCOVERY_SHORT,
        DISABLE_DISCOVERY,
        "Disable zeroconf discovery mode.",
    )
    .optflag(
        DISABLE_GAPLESS_SHORT,
        DISABLE_GAPLESS,
        "Disable gapless playback.",
    )
    .optflag(
        AUTOPLAY_SHORT,
        AUTOPLAY,
        "Automatically play similar songs when your music ends.",
    )
    .optflag(
        PASSTHROUGH_SHORT,
        PASSTHROUGH,
        "Pass a raw stream to the output. Only works with the pipe and subprocess backends.",
    )
    .optflag(
        ENABLE_VOLUME_NORMALISATION_SHORT,
        ENABLE_VOLUME_NORMALISATION,
        "Play all tracks at approximately the same apparent volume.",
    )
    .optopt(
        NAME_SHORT,
        NAME,
        "Device name. Defaults to Spotty.",
        "NAME",
    )
    .optopt(
        BITRATE_SHORT,
        BITRATE,
        "Bitrate (kbps) {96|160|320}. Defaults to 160.",
        "BITRATE",
    )
    .optopt(
        CACHE_SHORT,
        CACHE,
        "Path to a directory where files will be cached.",
        "PATH",
    )
    .optopt(
        USERNAME_SHORT,
        USERNAME,
        "Username used to sign in with.",
        "USERNAME",
    )
    .optopt(
        PASSWORD_SHORT,
        PASSWORD,
        "Password used to sign in with.",
        "PASSWORD",
    )
    .optopt(
        INITIAL_VOLUME_SHORT,
        INITIAL_VOLUME,
        INITIAL_VOLUME_DESC,
        "VOLUME",
    )
    .optopt(
        NORMALISATION_GAIN_TYPE_SHORT,
        NORMALISATION_GAIN_TYPE,
        "Specify the normalisation gain type to use {track|album|auto}. Defaults to auto.",
        "TYPE",
    )
    .optopt(
        ZEROCONF_PORT_SHORT,
        ZEROCONF_PORT,
        "The port the internal server advertises over zeroconf 1 - 65535. Ports <= 1024 may require root privileges.",
        "PORT",
    )
    .optopt(
        PROXY_SHORT,
        PROXY,
        "HTTP proxy to use when connecting.",
        "URL",
    )
    .optopt(
        AP_PORT_SHORT,
        AP_PORT,
        "Connect to an AP with a specified port 1 - 65535. If no AP with that port is present a fallback AP will be used. Available ports are usually 80, 443 and 4070.",
        "PORT",
    )
    // spotty
    .optflag(
        AUTHENTICATE_SHORT,
        AUTHENTICATE,
        "Authenticate given username and password. Make sure you define a cache folder to store credentials."
    )
    .optopt(
        "",
        SINGLE_TRACK,
        "Play a single track ID and exit.",
        "ID"
    )
    .optopt(
        "",
        START_POSITION,
        "Position (in seconds) where playback should be started. Only valid with the --single-track option.",
        "STARTPOSITION"
    )
    .optflag(
        CHECK_SHORT,
        CHECK,
        "Run quick internal check"
    )
    .optopt(
        CLIENT_ID_SHORT,
        CLIENT_ID,
        "A Spotify client_id to be used to get the oauth token. Required with the --get-token request.",
        "CLIENT_ID"
    )
    .optopt(
        "",
        SCOPE,
        "The scopes you want to have access to with the oauth token.",
        "SCOPE"
    )
    .optflag(
        GET_TOKEN_SHORT,
        GET_TOKEN,
        "Get oauth token to be used with the web API etc. and print it to the console."
    )
    .optopt(
        SAVE_TOKEN_SHORT,
        SAVE_TOKEN,
        "Get oauth token to be used with the web API etc. and store it in the given file.",
        "TOKENFILE"
    )
    .optflag(
        "",
        PASS_THROUGH,
        "Pass raw stream to output, only works for \"pipe\"."
    )
    .optopt(
        "",
        LOGITECH_MEDIA_SERVER,
        "hostname and port of Logitech Media Server instance (eg. localhost:9000)",
        "LMS"
    )
    .optopt(
        "",
        LMS_AUTH,
        "Authentication data to access Logitech Media Server",
        "LMSAUTH"
    )
    .optopt(
        "",
        PLAYER_MAC,
        "MAC address of the Squeezebox to be controlled",
        "MAC"
    );

    let args: Vec<_> = std::env::args_os()
        .filter_map(|s| match s.into_string() {
            Ok(valid) => Some(valid),
            Err(s) => {
                eprintln!(
                    "Command line argument was not valid Unicode and will not be evaluated: {:?}",
                    s
                );
                None
            }
        })
        .collect();

    let matches = match opts.parse(&args[1..]) {
        Ok(m) => m,
        Err(e) => {
            eprintln!("Error parsing command line options: {}", e);
            println!("\n{}", usage(&args[0], &opts));
            exit(1);
        }
    };

    let stripped_env_key = |k: &str| {
        k.trim_start_matches("LIBRESPOT_")
            .replace("_", "-")
            .to_lowercase()
    };

    let env_vars: Vec<_> = env::vars_os().filter_map(|(k, v)| match k.into_string() {
        Ok(key) if key.starts_with("LIBRESPOT_") => {
            let stripped_key = stripped_env_key(&key);
            // We only care about long option/flag names.
            if stripped_key.chars().count() > 1 && matches.opt_defined(&stripped_key) {
                match v.into_string() {
                    Ok(value) => Some((key, value)),
                    Err(s) => {
                        eprintln!("Environment variable was not valid Unicode and will not be evaluated: {}={:?}", key, s);
                        None
                    }
                }
            } else {
                None
            }
        },
        _ => None
    })
    .collect();

    let opt_present =
        |opt| matches.opt_present(opt) || env_vars.iter().any(|(k, _)| stripped_env_key(k) == opt);

    let opt_str = |opt| {
        if matches.opt_present(opt) {
            matches.opt_str(opt)
        } else {
            env_vars
                .iter()
                .find(|(k, _)| stripped_env_key(k) == opt)
                .map(|(_, v)| v.to_string())
        }
    };

    if opt_present(HELP) {
        println!("{}", usage(&args[0], &opts));
        exit(0);
    }

    if opt_present(VERSION) {
        println!("{}", get_version_string());
        exit(0);
    }

    if opt_present(CHECK) {
        spotty::check(get_version_string());
    }

    #[cfg(debug_assertions)]
    setup_logging(opt_present(QUIET), opt_present(VERBOSE));

    info!("{}", get_version_string());

    if !env_vars.is_empty() {
        trace!("Environment variable(s):");

        for (k, v) in &env_vars {
            if matches!(k.as_str(), "LIBRESPOT_PASSWORD" | "LIBRESPOT_USERNAME") {
                trace!("\t\t{}=\"XXXXXXXX\"", k);
            } else if v.is_empty() {
                trace!("\t\t{}=", k);
            } else {
                trace!("\t\t{}=\"{}\"", k, v);
            }
        }
    }

    let args_len = args.len();

    if args_len > 1 {
        trace!("Command line argument(s):");

        for (index, key) in args.iter().enumerate() {
            let opt = key.trim_start_matches('-');

            if index > 0
                && &args[index - 1] != key
                && matches.opt_defined(opt)
                && matches.opt_present(opt)
            {
                if matches!(opt, PASSWORD | PASSWORD_SHORT | USERNAME | USERNAME_SHORT) {
                    // Don't log creds.
                    trace!("\t\t{} \"XXXXXXXX\"", key);
                } else {
                    let value = matches.opt_str(opt).unwrap_or_else(|| "".to_string());
                    if value.is_empty() {
                        trace!("\t\t{}", key);
                    } else {
                        trace!("\t\t{} \"{}\"", key, value);
                    }
                }
            }
        }
    }

    let invalid_error_msg =
    |long: &str, short: &str, invalid: &str, valid_values: &str, default_value: &str| {
        error!("Invalid `--{}` / `-{}`: \"{}\"", long, short, invalid);

        if !valid_values.is_empty() {
            println!("Valid `--{}` / `-{}` values: {}", long, short, valid_values);
        }

        if !default_value.is_empty() {
            println!("Default: {}", default_value);
        }
    };

    let empty_string_error_msg = |long: &str, short: &str| {
        error!("`--{}` / `-{}` can not be an empty string", long, short);
        exit(1);
    };

    let mixer = mixer::find(Some(SoftMixer::NAME).as_deref()).expect("Invalid mixer");
    let mixer_type: Option<String> = None;

    let mixer_config = {
        let mixer_default_config = MixerConfig::default();

        let device = mixer_default_config.device;

        let index = mixer_default_config.index;

        let control = mixer_default_config.control;

        let volume_ctrl = VolumeCtrl::Linear;

        MixerConfig {
            device,
            control,
            index,
            volume_ctrl,
        }
    };

    let cache = {
        let volume_dir = opt_str(CACHE)
            .map(|p| p.into());

        let cred_dir = volume_dir.clone();

        let audio_dir = if opt_present(DISABLE_AUDIO_CACHE) {
            None
        } else {
            opt_str(CACHE)
                .as_ref()
                .map(|p| AsRef::<Path>::as_ref(p).join("files"))
        };

        let limit = None;

        match Cache::new(cred_dir, volume_dir, audio_dir, limit) {
            Ok(cache) => Some(cache),
            Err(e) => {
                warn!("Cannot create cache: {}", e);
                None
            }
        }
    };

    let credentials = {
        let cached_creds = cache.as_ref().and_then(Cache::credentials);

        if let Some(username) = opt_str(USERNAME) {
            if username.is_empty() {
                empty_string_error_msg(USERNAME, USERNAME_SHORT);
            }
            if let Some(password) = opt_str(PASSWORD) {
                if password.is_empty() {
                    empty_string_error_msg(PASSWORD, PASSWORD_SHORT);
                }
                Some(Credentials::with_password(username, password))
            } else {
                match cached_creds {
                    Some(creds) if username == creds.username => Some(creds),
                    _ => {
                        let prompt = &format!("Password for {}: ", username);
                        match rpassword::prompt_password_stderr(prompt) {
                            Ok(password) => {
                                if !password.is_empty() {
                                    Some(Credentials::with_password(username, password))
                                } else {
                                    trace!("Password was empty.");
                                    if cached_creds.is_some() {
                                        trace!("Using cached credentials.");
                                    }
                                    cached_creds
                                }
                            }
                            Err(e) => {
                                warn!("Cannot parse password: {}", e);
                                if cached_creds.is_some() {
                                    trace!("Using cached credentials.");
                                }
                                cached_creds
                            }
                        }
                    }
                }
            }
        } else {
            if cached_creds.is_some() {
                trace!("Using cached credentials.");
            }
            cached_creds
        }
    };

    // don't enable discovery while fetching tracks or tokens
    let enable_discovery = !opt_present(DISABLE_DISCOVERY)
        && !opt_present(SINGLE_TRACK)
        && !opt_present(SAVE_TOKEN)
        && !opt_present(GET_TOKEN);

    if credentials.is_none() && !enable_discovery {
        error!("Credentials are required if discovery is disabled.");
        exit(1);
    }

    if !enable_discovery && opt_present(ZEROCONF_PORT) {
        warn!(
            "With the `--{}` / `-{}` flag set `--{}` / `-{}` has no effect.",
            DISABLE_DISCOVERY, DISABLE_DISCOVERY_SHORT, ZEROCONF_PORT, ZEROCONF_PORT_SHORT
        );
    }

    let zeroconf_port = if enable_discovery {
        opt_str(ZEROCONF_PORT)
            .map(|port| match port.parse::<u16>() {
                Ok(value) if value != 0 => value,
                _ => {
                    let valid_values = &format!("1 - {}", u16::MAX);
                    invalid_error_msg(ZEROCONF_PORT, ZEROCONF_PORT_SHORT, &port, valid_values, "");

                    exit(1);
                }
            })
            .unwrap_or(0)
    } else {
        0
    };

    let connect_config = {
        let connect_default_config = ConnectConfig::default();

        let name = opt_str(NAME).unwrap_or_else(|| connect_default_config.name.clone());

        if name.is_empty() {
            empty_string_error_msg(NAME, NAME_SHORT);
            exit(1);
        }

        let initial_volume = opt_str(INITIAL_VOLUME)
            .map(|initial_volume| {
                let volume = match initial_volume.parse::<u16>() {
                    Ok(value) if (VALID_INITIAL_VOLUME_RANGE).contains(&value) => value,
                    _ => {
                        let valid_values = &format!(
                            "{} - {}",
                            VALID_INITIAL_VOLUME_RANGE.start(),
                            VALID_INITIAL_VOLUME_RANGE.end()
                        );

                        let default_value = &connect_default_config
                            .initial_volume
                            .unwrap_or_default()
                            .to_string();

                        invalid_error_msg(
                            INITIAL_VOLUME,
                            INITIAL_VOLUME_SHORT,
                            &initial_volume,
                            valid_values,
                            default_value,
                        );

                        exit(1);
                    }
                };

                (volume as f32 / 100.0 * VolumeCtrl::MAX_VOLUME as f32) as u16
            })
            .or_else(|| match mixer_type.as_deref() {
                _ => cache.as_ref().and_then(Cache::volume),
            });

        let device_type = DeviceType::default();
        let has_volume_ctrl = !matches!(mixer_config.volume_ctrl, VolumeCtrl::Fixed);
        let autoplay = opt_present(AUTOPLAY);

        ConnectConfig {
            name,
            device_type,
            initial_volume,
            has_volume_ctrl,
            autoplay,
        }
    };

    let session_config = SessionConfig {
        user_agent: version::VERSION_STRING.to_string(),
        device_id: device_id(&connect_config.name),
        proxy: opt_str(PROXY).or_else(|| std::env::var("http_proxy").ok()).map(
            |s| {
                match Url::parse(&s) {
                    Ok(url) => {
                        if url.host().is_none() || url.port_or_known_default().is_none() {
                            error!("Invalid proxy url, only URLs on the format \"http://host:port\" are allowed");
                            exit(1);
                        }

                        if url.scheme() != "http" {
                            error!("Only unsecure http:// proxies are supported");
                            exit(1);
                        }

                        url
                    },
                    Err(e) => {
                        error!("Invalid proxy URL: \"{}\", only URLs in the format \"http://host:port\" are allowed", e);
                        exit(1);
                    }
                }
            },
        ),
        ap_port: opt_str(AP_PORT).map(|port| match port.parse::<u16>() {
            Ok(value) if value != 0 => value,
            _ => {
                let valid_values = &format!("1 - {}", u16::MAX);
                invalid_error_msg(AP_PORT, AP_PORT_SHORT, &port, valid_values, "");

                exit(1);
            }
        }),
    };

    let player_config = {
        let player_default_config = PlayerConfig::default();

        let bitrate = opt_str(BITRATE)
            .as_deref()
            .map(|bitrate| {
                Bitrate::from_str(bitrate).unwrap_or_else(|_| {
                    invalid_error_msg(BITRATE, BITRATE_SHORT, bitrate, "96, 160, 320", "160");
                    exit(1);
                })
            })
            .unwrap_or(player_default_config.bitrate);

        let gapless = !opt_present(DISABLE_GAPLESS);

        let normalisation = opt_present(ENABLE_VOLUME_NORMALISATION);

        let normalisation_type;

        if !normalisation {
            for a in &[
                NORMALISATION_GAIN_TYPE,
            ] {
                if opt_present(a) {
                    warn!(
                        "Without the `--{}` / `-{}` flag normalisation options have no effect.",
                        ENABLE_VOLUME_NORMALISATION, ENABLE_VOLUME_NORMALISATION_SHORT,
                    );
                    break;
                }
            }

            normalisation_type = player_default_config.normalisation_type;
        } else {
            normalisation_type = opt_str(NORMALISATION_GAIN_TYPE)
                .as_deref()
                .map(|gain_type| {
                    NormalisationType::from_str(gain_type).unwrap_or_else(|_| {
                        invalid_error_msg(
                            NORMALISATION_GAIN_TYPE,
                            NORMALISATION_GAIN_TYPE_SHORT,
                            gain_type,
                            "track, album, auto",
                            &format!("{:?}", player_default_config.normalisation_type),
                        );

                        exit(1);
                    })
                })
                .unwrap_or(player_default_config.normalisation_type);
        }

        let ditherer = PlayerConfig::default().ditherer;
        let passthrough = opt_present(PASSTHROUGH) || opt_present(PASS_THROUGH);

        PlayerConfig {
            bitrate,
            gapless,
            passthrough,
            normalisation,
            normalisation_type,
            normalisation_method: NormalisationMethod::Basic,
            normalisation_pregain: PlayerConfig::default().normalisation_pregain,
            normalisation_threshold: PlayerConfig::default().normalisation_threshold,
            normalisation_attack: PlayerConfig::default().normalisation_attack,
            normalisation_release: PlayerConfig::default().normalisation_release,
            normalisation_knee: PlayerConfig::default().normalisation_knee,
            ditherer,
            lms_connect_mode: !opt_present(SINGLE_TRACK),
        }
    };

    let authenticate = opt_present(AUTHENTICATE);
    let start_position = opt_str(START_POSITION)
        .unwrap_or("0".to_string())
        .parse::<f32>().unwrap_or(0.0);

    let save_token = opt_str(SAVE_TOKEN).unwrap_or("".to_string());
    let client_id = opt_str(CLIENT_ID)
        .unwrap_or(format!("{}", include_str!("client_id.txt")));

    let lms = LMS::new(opt_str(LOGITECH_MEDIA_SERVER), opt_str(PLAYER_MAC), opt_str(LMS_AUTH));

    Setup {
        format: AudioFormat::default(),
        backend: audio_backend::find(None).unwrap(),
        mixer,
        cache,
        player_config,
        session_config,
        connect_config,
        mixer_config,
        credentials,
        enable_discovery,
        zeroconf_port,
        // spotty
        authenticate,
        single_track: opt_str(SINGLE_TRACK),
        start_position: (start_position * 1000.0) as u32,
        get_token: opt_present(GET_TOKEN) || save_token.as_str().len() != 0,
        save_token: if save_token.as_str().len() == 0 { None } else { Some(save_token) },
        client_id: if client_id.as_str().len() == 0 { None } else { Some(client_id) },
        scopes: opt_str(SCOPE),
        lms,
    }
}

#[tokio::main(flavor = "current_thread")]
async fn main() {
    const RUST_BACKTRACE: &str = "RUST_BACKTRACE";
    const RECONNECT_RATE_LIMIT_WINDOW: Duration = Duration::from_secs(600);
    const RECONNECT_RATE_LIMIT: usize = 5;

    if env::var(RUST_BACKTRACE).is_err() {
        env::set_var(RUST_BACKTRACE, "full")
    }

    let setup = get_setup();

    let mut last_credentials = None;
    let mut spirc: Option<Spirc> = None;
    let mut spirc_task: Option<Pin<_>> = None;
    let mut player_event_channel: Option<UnboundedReceiver<PlayerEvent>> = None;
    let mut auto_connect_times: Vec<Instant> = vec![];
    let mut discovery = None;
    let mut connecting: Pin<Box<dyn future::FusedFuture<Output = _>>> = Box::pin(future::pending());

    if setup.enable_discovery {
        let device_id = setup.session_config.device_id.clone();

        discovery = match librespot::discovery::Discovery::builder(device_id)
            .name(setup.connect_config.name.clone())
            .device_type(setup.connect_config.device_type)
            .port(setup.zeroconf_port)
            .launch()
        {
            Ok(d) => Some(d),
            Err(e) => {
                error!("Discovery Error: {}", e);
                exit(1);
            }
        }
    }

    if let Some(credentials) = setup.credentials {
        last_credentials = Some(credentials.clone());
        connecting = Box::pin(
            Session::connect(
                setup.session_config.clone(),
                credentials,
                setup.cache.clone(),
            )
            .fuse(),
        );
    }

    if let Some(ref track_id) = setup.single_track {
        spotty::play_track(track_id.to_string(), setup.start_position, last_credentials, setup.player_config, setup.session_config).await;
        exit(0);
    }
    else if setup.get_token {
        spotty::get_token(setup.client_id, setup.scopes, setup.save_token, last_credentials, setup.session_config).await;
        exit(0);
    }

    loop {
        tokio::select! {
            credentials = async {
                match discovery.as_mut() {
                    Some(d) => d.next().await,
                    _ => None
                }
            }, if discovery.is_some() => {
                match credentials {
                    Some(credentials) => {
                        last_credentials = Some(credentials.clone());
                        auto_connect_times.clear();

                        if let Some(spirc) = spirc.take() {
                            spirc.shutdown();
                        }
                        if let Some(spirc_task) = spirc_task.take() {
                            // Continue shutdown in its own task
                            tokio::spawn(spirc_task);
                        }

                        connecting = Box::pin(Session::connect(
                            setup.session_config.clone(),
                            credentials,
                            setup.cache.clone(),
                        ).fuse());
                    },
                    None => {
                        error!("Discovery stopped unexpectedly");
                        exit(1);
                    }
                }
            },
            session = &mut connecting, if !connecting.is_terminated() => match session {
                Ok(session) => {
                    // Spotty auth mode: exit after saving credentials
                    if setup.authenticate {
                        break;
                    }

                    let mixer_config = setup.mixer_config.clone();
                    let mixer = (setup.mixer)(mixer_config);
                    let player_config = setup.player_config.clone();
                    let connect_config = setup.connect_config.clone();

                    let audio_filter = mixer.get_audio_filter();
                    let format = setup.format;
                    let backend = setup.backend;
                    let device = Some(NULLDEVICE.to_string());
                    let (player, event_channel) =
                        Player::new(player_config, session.clone(), audio_filter, move || {
                            (backend)(device, format)
                        });

                    let (spirc_, spirc_task_) = Spirc::new(connect_config, session, player, mixer);

                    spirc = Some(spirc_);
                    spirc_task = Some(Box::pin(spirc_task_));
                    player_event_channel = Some(event_channel);
                },
                Err(e) => {
                    error!("Connection failed: {}", e);
                    exit(1);
                }
            },
            _ = async {
                if let Some(task) = spirc_task.as_mut() {
                    task.await;
                }
            }, if spirc_task.is_some() => {
                spirc_task = None;

                warn!("Spirc shut down unexpectedly");

                let mut reconnect_exceeds_rate_limit = || {
                    auto_connect_times.retain(|&t| t.elapsed() < RECONNECT_RATE_LIMIT_WINDOW);
                    auto_connect_times.len() > RECONNECT_RATE_LIMIT
                };

                match last_credentials.clone() {
                    Some(credentials) if !reconnect_exceeds_rate_limit() => {
                        auto_connect_times.push(Instant::now());

                        connecting = Box::pin(Session::connect(
                            setup.session_config.clone(),
                            credentials,
                            setup.cache.clone(),
                        ).fuse());
                    },
                    _ => {
                        error!("Spirc shut down too often. Not reconnecting automatically.");
                        exit(1);
                    },
                }
            },
            event = async {
                match player_event_channel.as_mut() {
                    Some(p) => p.recv().await,
                    _ => None
                }
            }, if player_event_channel.is_some() => match event {
                Some(event) => {
<<<<<<< HEAD
                    setup.lms.signal_event(event).await;
=======
                    if let Some(program) = &setup.player_event_program {
                        if let Some(child) = run_program_on_events(event, program) {
                            if let Ok(mut child) = child {
                                tokio::spawn(async move {
                                    match child.wait().await {
                                        Ok(e) if e.success() => (),
                                        Ok(e) => {
                                            if let Some(code) = e.code() {
                                                warn!("On event program returned exit code {}", code);
                                            } else {
                                                warn!("On event program returned failure");
                                            }
                                        },
                                        Err(e) => {
                                            warn!("On event program failed: {}", e);
                                        },
                                    }
                                });
                            } else {
                                warn!("On event program failed to start");
                            }
                        }
                    }
>>>>>>> b1bdf1d7
                },
                None => {
                    player_event_channel = None;
                }
            },
            _ = tokio::signal::ctrl_c() => {
                break;
            },
            else => break,
        }
    }

    info!("Gracefully shutting down");

    // Shutdown spirc if necessary
    if let Some(spirc) = spirc {
        spirc.shutdown();

        if let Some(mut spirc_task) = spirc_task {
            tokio::select! {
                _ = tokio::signal::ctrl_c() => (),
                _ = spirc_task.as_mut() => (),
                else => (),
            }
        }
    }
}<|MERGE_RESOLUTION|>--- conflicted
+++ resolved
@@ -30,6 +30,7 @@
 use std::pin::Pin;
 use std::process::exit;
 use std::str::FromStr;
+use std::time::Duration;
 use std::time::Instant;
 
 const VERSION: &'static str = concat!(env!("CARGO_PKG_NAME"), " v", env!("CARGO_PKG_VERSION"));
@@ -1011,33 +1012,7 @@
                 }
             }, if player_event_channel.is_some() => match event {
                 Some(event) => {
-<<<<<<< HEAD
                     setup.lms.signal_event(event).await;
-=======
-                    if let Some(program) = &setup.player_event_program {
-                        if let Some(child) = run_program_on_events(event, program) {
-                            if let Ok(mut child) = child {
-                                tokio::spawn(async move {
-                                    match child.wait().await {
-                                        Ok(e) if e.success() => (),
-                                        Ok(e) => {
-                                            if let Some(code) = e.code() {
-                                                warn!("On event program returned exit code {}", code);
-                                            } else {
-                                                warn!("On event program returned failure");
-                                            }
-                                        },
-                                        Err(e) => {
-                                            warn!("On event program failed: {}", e);
-                                        },
-                                    }
-                                });
-                            } else {
-                                warn!("On event program failed to start");
-                            }
-                        }
-                    }
->>>>>>> b1bdf1d7
                 },
                 None => {
                     player_event_channel = None;
