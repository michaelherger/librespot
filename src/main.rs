#[macro_use] extern crate serde_json;

use futures_util::{future, FutureExt, StreamExt};
use librespot_playback::player::PlayerEvent;
use log::{error, info, warn};
use sha1::{Digest, Sha1};
use tokio::sync::mpsc::UnboundedReceiver;
use url::Url;

use librespot::connect::spirc::Spirc;
use librespot::core::authentication::Credentials;
use librespot::core::cache::Cache;
use librespot::core::config::{ConnectConfig, DeviceType, SessionConfig};
use librespot::core::session::Session;
use librespot::core::version;
use librespot::playback::audio_backend::{self, SinkBuilder};
use librespot::playback::config::{
    AudioFormat, Bitrate, NormalisationMethod, NormalisationType, PlayerConfig, VolumeCtrl,
};
use librespot::playback::mixer::{self, MixerConfig, MixerFn};
use librespot::playback::mixer::softmixer::SoftMixer;
use librespot::playback::player::Player;

mod spotty;
use spotty::{LMS};

use std::env;
use std::io::{stderr, Write};
use std::pin::Pin;
use std::process::exit;
use std::str::FromStr;
use std::time::Instant;

const VERSION: &'static str = concat!(env!("CARGO_PKG_NAME"), " v", env!("CARGO_PKG_VERSION"));

#[cfg(target_os="windows")]
const NULLDEVICE: &'static str = "NUL";
#[cfg(not(target_os="windows"))]
const NULLDEVICE: &'static str = "/dev/null";

fn device_id(name: &str) -> String {
    hex::encode(Sha1::digest(name.as_bytes()))
}

fn usage(program: &str, opts: &getopts::Options) -> String {
    print_version();

    let brief = format!("Usage: {} [options]", program);
    opts.usage(&brief)
}

#[cfg(debug_assertions)]
fn setup_logging(verbose: bool) {
    let mut builder = env_logger::Builder::new();
    match env::var("RUST_LOG") {
        Ok(config) => {
            builder.parse_filters(&config);
            builder.init();

            if verbose {
                warn!("`--verbose` flag overidden by `RUST_LOG` environment variable");
            }
        }
        Err(_) => {
            if verbose {
                builder.parse_filters("libmdns=info,librespot=debug,spotty=trace");
            } else {
                builder.parse_filters("libmdns=info,librespot=info,spotty=info");
            }
            builder.init();
        }
    }
}

pub fn get_credentials<F: FnOnce(&String) -> Option<String>>(
    username: Option<String>,
    password: Option<String>,
    cached_credentials: Option<Credentials>,
    prompt: F,
) -> Option<Credentials> {
    if let Some(username) = username {
        if let Some(password) = password {
            return Some(Credentials::with_password(username, password));
        }

        match cached_credentials {
            Some(credentials) if username == credentials.username => Some(credentials),
            _ => {
                let password = prompt(&username)?;
                Some(Credentials::with_password(username, password))
            }
        }
    } else {
        cached_credentials
    }
}

fn print_version() {
    println!(
        "{spottyvers} - using librespot {semver} {sha} (Built on {build_date}, Build ID: {build_id})",
        spottyvers = VERSION,
        semver = version::SEMVER,
        sha = version::SHA_SHORT,
        build_date = version::BUILD_DATE,
        build_id = version::BUILD_ID
    );
}

struct Setup {
    format: AudioFormat,
    backend: SinkBuilder,
    mixer: MixerFn,
    cache: Option<Cache>,
    player_config: PlayerConfig,
    session_config: SessionConfig,
    connect_config: ConnectConfig,
    mixer_config: MixerConfig,
    credentials: Option<Credentials>,
    enable_discovery: bool,
    zeroconf_port: u16,

    // spotty
    authenticate: bool,
    single_track:  Option<String>,
    start_position: u32,
    client_id: Option<String>,
    scopes: Option<String>,
    get_token: bool,
    save_token: Option<String>,
    lms: LMS,
}

fn get_setup(args: &[String]) -> Setup {
    const AP_PORT: &str = "ap-port";
    const AUTHENTICATE: &str = "a";
    const AUTOPLAY: &str = "autoplay";
    const BITRATE: &str = "b";
    const CACHE: &str = "c";
    const CHECK: &str = "check";
    const CLIENT_ID: &str = "client-id";
    const DISABLE_AUDIO_CACHE: &str = "disable-audio-cache";
    const DISABLE_DISCOVERY: &str = "disable-discovery";
    const DISABLE_GAPLESS: &str = "disable-gapless";
    const ENABLE_AUDIO_CACHE: &str = "enable-audio-cache";
    const ENABLE_VOLUME_NORMALISATION: &str = "enable-volume-normalisation";
    const GET_TOKEN: &str = "get-token";
    const HELP: &str = "h";
    const INITIAL_VOLUME: &str = "initial-volume";
<<<<<<< HEAD
    const LMS_AUTH: &str = "lms-auth";
    const LOGITECH_MEDIA_SERVER: &str = "lms";
=======
    const MIXER_TYPE: &str = "mixer";
    const ALSA_MIXER_DEVICE: &str = "alsa-mixer-device";
    const ALSA_MIXER_INDEX: &str = "alsa-mixer-index";
    const ALSA_MIXER_CONTROL: &str = "alsa-mixer-control";
>>>>>>> e27992a7
    const NAME: &str = "name";
    const NORMALISATION_GAIN_TYPE: &str = "normalisation-gain-type";
    const PASSTHROUGH: &str = "passthrough";
    const PASS_THROUGH: &str = "pass-through";
    const PASSWORD: &str = "password";
    const PLAYER_MAC: &str = "player-mac";
    const PROXY: &str = "proxy";
    const SAVE_TOKEN: &str = "save-token";
    const SCOPE: &str = "scope";
    const SINGLE_TRACK: &str = "single-track";
    const START_POSITION: &str = "start-position";
    const USERNAME: &str = "username";
    const VERBOSE: &str = "verbose";
    const VERSION: &str = "version";
    const ZEROCONF_PORT: &str = "zeroconf-port";

    let mut opts = getopts::Options::new();
    opts.optflag(
        HELP,
        "help",
        "Print this help menu.",
    ).optopt(
        CACHE,
        "cache",
        "Path to a directory where files will be cached.",
        "PATH",
    ).optflag("", DISABLE_AUDIO_CACHE, "(Only here fore compatibility with librespot - audio cache is disabled by default).")
    .optflag("", ENABLE_AUDIO_CACHE, "Enable caching of the audio data.")
    .optopt("n", NAME, "Device name", "NAME")
    .optopt(
        BITRATE,
        "bitrate",
        "Bitrate (96, 160 or 320). Defaults to 160",
        "BITRATE",
    )
    .optflag("v", VERBOSE, "Enable verbose output.")
    .optflag("V", VERSION, "Display librespot version string.")
    .optopt("u", USERNAME, "Username to sign in with.", "USERNAME")
    .optopt("p", PASSWORD, "Password", "PASSWORD")
    .optopt("", PROXY, "HTTP proxy to use when connecting.", "URL")
    .optopt("", AP_PORT, "Connect to AP with specified port. If no AP with that port are present fallback AP will be used. Available ports are usually 80, 443 and 4070.", "PORT")
    .optflag("", DISABLE_DISCOVERY, "Disable discovery mode.")
    .optopt(
        "",
<<<<<<< HEAD
=======
        BACKEND,
        "Audio backend to use. Use '?' to list options.",
        "NAME",
    )
    .optopt(
        "",
        DEVICE,
        "Audio device to use. Use '?' to list options if using alsa, portaudio or rodio.",
        "NAME",
    )
    .optopt(
        "",
        FORMAT,
        "Output format {F64|F32|S32|S24|S24_3|S16}. Defaults to S16.",
        "FORMAT",
    )
    .optopt(
        "",
        DITHER,
        "Specify the dither algorithm to use - [none, gpdf, tpdf, tpdf_hp]. Defaults to 'tpdf' for formats S16, S24, S24_3 and 'none' for other formats.",
        "DITHER",
    )
    .optopt("m", MIXER_TYPE, "Mixer to use {alsa|softvol}.", "MIXER")
    .optopt(
        "",
        "mixer-name", // deprecated
        "",
        "",
    )
    .optopt(
        "",
        ALSA_MIXER_CONTROL,
        "Alsa mixer control, e.g. 'PCM' or 'Master'. Defaults to 'PCM'.",
        "NAME",
    )
    .optopt(
        "",
        "mixer-card", // deprecated
        "",
        "",
    )
    .optopt(
        "",
        ALSA_MIXER_DEVICE,
        "Alsa mixer device, e.g 'hw:0' or similar from `aplay -l`. Defaults to `--device` if specified, 'default' otherwise.",
        "DEVICE",
    )
    .optopt(
        "",
        "mixer-index", // deprecated
        "",
        "",
    )
    .optopt(
        "",
        ALSA_MIXER_INDEX,
        "Alsa index of the cards mixer. Defaults to 0.",
        "NUMBER",
    )
    .optopt(
        "",
>>>>>>> e27992a7
        INITIAL_VOLUME,
        "Initial volume (%) once connected {0..100}. Defaults to 50 for softvol and for Alsa mixer the current volume.",
        "VOLUME",
    )
    .optopt(
        "",
        ZEROCONF_PORT,
        "The port the internal server advertised over zeroconf uses.",
        "PORT",
    )
    .optflag(
        "",
        ENABLE_VOLUME_NORMALISATION,
        "Play all tracks at the same volume.",
    )
    .optopt(
        "",
        NORMALISATION_GAIN_TYPE,
        "Specify the normalisation gain type to use {track|album}. Defaults to album.",
        "TYPE",
    )
    .optflag(
        "",
        AUTOPLAY,
        "autoplay similar songs when your music ends.",
    )
    .optflag(
        "",
<<<<<<< HEAD
        DISABLE_GAPLESS,
        "disable gapless playback.",
=======
        NORMALISATION_THRESHOLD,
        "Threshold (dBFS) to prevent clipping. Defaults to -2.0.",
        "THRESHOLD",
>>>>>>> e27992a7
    )
    .optflag(
        "",
        PASSTHROUGH,
        "Pass raw stream to output, only works for \"pipe\"."
    )

    // spotty
    .optflag(
        AUTHENTICATE,
        "authenticate",
        "Authenticate given username and password. Make sure you define a cache folder to store credentials."
    )
    .optopt(
        "",
        SINGLE_TRACK,
        "Play a single track ID and exit.",
        "ID"
    )
    .optopt(
        "",
        START_POSITION,
        "Position (in seconds) where playback should be started. Only valid with the --single-track option.",
        "STARTPOSITION"
    )
    .optflag(
        "x",
        CHECK,
        "Run quick internal check"
    )
    .optopt(
        "i",
        CLIENT_ID,
        "A Spotify client_id to be used to get the oauth token. Required with the --get-token request.",
        "CLIENT_ID"
    )
    .optopt(
        "",
        SCOPE,
        "The scopes you want to have access to with the oauth token.",
        "SCOPE"
    )
    .optflag(
        "t",
        GET_TOKEN,
        "Get oauth token to be used with the web API etc. and print it to the console."
    )
    .optopt(
        "T",
        SAVE_TOKEN,
        "Get oauth token to be used with the web API etc. and store it in the given file.",
        "TOKENFILE"
    )
    .optflag(
        "",
        PASS_THROUGH,
        "Pass raw stream to output, only works for \"pipe\"."
    )
    .optopt(
        "",
        LOGITECH_MEDIA_SERVER,
        "hostname and port of Logitech Media Server instance (eg. localhost:9000)",
        "LMS"
    )
    .optopt(
        "",
        LMS_AUTH,
        "Authentication data to access Logitech Media Server",
        "LMSAUTH"
    )
    .optopt(
        "",
        PLAYER_MAC,
        "MAC address of the Squeezebox to be controlled",
        "MAC"
    );

    let matches = match opts.parse(&args[1..]) {
        Ok(m) => m,
        Err(f) => {
            eprintln!(
                "Error parsing command line options: {}\n{}",
                f,
                usage(&args[0], &opts)
            );
            exit(1);
        }
    };

    if matches.opt_present(HELP) {
        println!("{}", usage(&args[0], &opts));
        exit(0);
    }

    if matches.opt_present(VERSION) {
        print_version();
        exit(0);
    }

    if matches.opt_present(CHECK) {
        spotty::check();
    }


    #[cfg(debug_assertions)]
    {
    let verbose = matches.opt_present(VERBOSE);
    setup_logging(verbose);
    }

    info!(
        "{spottyvers} - using librespot {semver} {sha} (Built on {build_date}, Build ID: {build_id})",
        spottyvers = VERSION,
        semver = version::SEMVER,
        sha = version::SHA_SHORT,
        build_date = version::BUILD_DATE,
        build_id = version::BUILD_ID
    );

    let mixer = mixer::find(Some(SoftMixer::NAME).as_deref()).expect("Invalid mixer");

<<<<<<< HEAD
    let mixer_config = MixerConfig {
        card: String::from("default"),
        control: String::from("PCM"),
        index: 0,
        volume_ctrl: VolumeCtrl::Linear,
=======
    let format = matches
        .opt_str(FORMAT)
        .as_deref()
        .map(|format| AudioFormat::from_str(format).expect("Invalid output format"))
        .unwrap_or_default();

    let device = matches.opt_str(DEVICE);
    if device == Some("?".into()) {
        backend(device, format);
        exit(0);
    }

    let mixer_type = matches.opt_str(MIXER_TYPE);
    let mixer = mixer::find(mixer_type.as_deref()).expect("Invalid mixer");

    let mixer_config = {
        let mixer_device = match matches.opt_str("mixer-card") {
            Some(card) => {
                warn!("--mixer-card is deprecated and will be removed in a future release.");
                warn!("Please use --alsa-mixer-device instead.");
                card
            }
            None => matches.opt_str(ALSA_MIXER_DEVICE).unwrap_or_else(|| {
                if let Some(ref device_name) = device {
                    device_name.to_string()
                } else {
                    MixerConfig::default().device
                }
            }),
        };

        let index = match matches.opt_str("mixer-index") {
            Some(index) => {
                warn!("--mixer-index is deprecated and will be removed in a future release.");
                warn!("Please use --alsa-mixer-index instead.");
                index
                    .parse::<u32>()
                    .expect("Mixer index is not a valid number")
            }
            None => matches
                .opt_str(ALSA_MIXER_INDEX)
                .map(|index| {
                    index
                        .parse::<u32>()
                        .expect("Alsa mixer index is not a valid number")
                })
                .unwrap_or(0),
        };

        let control = match matches.opt_str("mixer-name") {
            Some(name) => {
                warn!("--mixer-name is deprecated and will be removed in a future release.");
                warn!("Please use --alsa-mixer-control instead.");
                name
            }
            None => matches
                .opt_str(ALSA_MIXER_CONTROL)
                .unwrap_or_else(|| MixerConfig::default().control),
        };

        let mut volume_range = matches
            .opt_str(VOLUME_RANGE)
            .map(|range| range.parse::<f64>().unwrap())
            .unwrap_or_else(|| match mixer_type.as_deref() {
                #[cfg(feature = "alsa-backend")]
                Some(AlsaMixer::NAME) => 0.0, // let Alsa query the control
                _ => VolumeCtrl::DEFAULT_DB_RANGE,
            });
        if volume_range < 0.0 {
            // User might have specified range as minimum dB volume.
            volume_range = -volume_range;
            warn!(
                "Please enter positive volume ranges only, assuming {:.2} dB",
                volume_range
            );
        }
        let volume_ctrl = matches
            .opt_str(VOLUME_CTRL)
            .as_deref()
            .map(|volume_ctrl| {
                VolumeCtrl::from_str_with_range(volume_ctrl, volume_range)
                    .expect("Invalid volume control type")
            })
            .unwrap_or_else(|| {
                let mut volume_ctrl = VolumeCtrl::default();
                volume_ctrl.set_db_range(volume_range);
                volume_ctrl
            });

        MixerConfig {
            device: mixer_device,
            control,
            index,
            volume_ctrl,
        }
>>>>>>> e27992a7
    };

    let cache = {
        let system_dir: Option<String> = matches
            .opt_str("c")
            .map(|p| p.into());

        match Cache::new(system_dir, None, None) {
            Ok(cache) => Some(cache),
            Err(e) => {
                warn!("Cannot create cache: {}", e);
                None
            }
        }
    };

    let initial_volume = matches
        .opt_str(INITIAL_VOLUME)
        .map(|initial_volume| {
            let volume = initial_volume.parse::<u16>().unwrap();
            if volume > 100 {
                error!("Initial volume must be in the range 0-100.");
                // the cast will saturate, not necessary to take further action
            }
            (volume as f32 / 100.0 * VolumeCtrl::MAX_VOLUME as f32) as u16
        })
<<<<<<< HEAD
        .or_else(|| cache.as_ref().and_then(Cache::volume));
=======
        .or_else(|| match mixer_type.as_deref() {
            #[cfg(feature = "alsa-backend")]
            Some(AlsaMixer::NAME) => None,
            _ => cache.as_ref().and_then(Cache::volume),
        });
>>>>>>> e27992a7

    let zeroconf_port = matches
        .opt_str(ZEROCONF_PORT)
        .map(|port| port.parse::<u16>().unwrap())
        .unwrap_or(0);

    let name = matches
        .opt_str(NAME)
        .unwrap_or_else(|| "Spotty".to_string());

    let credentials = {
        let cached_credentials = cache.as_ref().and_then(Cache::credentials);

        let password = |username: &String| -> Option<String> {
            write!(stderr(), "Password for {}: ", username).ok()?;
            stderr().flush().ok()?;
            rpassword::read_password().ok()
        };

        get_credentials(
            matches.opt_str(USERNAME),
            matches.opt_str(PASSWORD),
            cached_credentials,
            password,
        )
    };

    let session_config = {
        let device_id = device_id(&name);

        SessionConfig {
            user_agent: version::VERSION_STRING.to_string(),
            device_id,
            proxy: matches.opt_str(PROXY).or_else(|| std::env::var("http_proxy").ok()).map(
                |s| {
                    match Url::parse(&s) {
                        Ok(url) => {
                            if url.host().is_none() || url.port_or_known_default().is_none() {
                                panic!("Invalid proxy url, only URLs on the format \"http://host:port\" are allowed");
                            }

                            if url.scheme() != "http" {
                                panic!("Only unsecure http:// proxies are supported");
                            }
                            url
                        },
                        Err(err) => panic!("Invalid proxy URL: {}, only URLs in the format \"http://host:port\" are allowed", err)
                    }
                },
            ),
            ap_port: matches
                .opt_str(AP_PORT)
                .map(|port| port.parse::<u16>().expect("Invalid port")),
        }
    };

    let passthrough = matches.opt_present(PASSTHROUGH) || matches.opt_present(PASS_THROUGH);

    let player_config = {
        let bitrate = matches
            .opt_str(BITRATE)
            .as_deref()
            .map(|bitrate| Bitrate::from_str(bitrate).expect("Invalid bitrate"))
            .unwrap_or_default();

        let normalisation_type = matches
            .opt_str(NORMALISATION_GAIN_TYPE)
            .as_deref()
            .map(|gain_type| {
                NormalisationType::from_str(gain_type).expect("Invalid normalisation type")
            })
            .unwrap_or_default();

        let ditherer = PlayerConfig::default().ditherer;

        PlayerConfig {
            bitrate,
            gapless: !matches.opt_present(DISABLE_GAPLESS),
            passthrough,
            normalisation: matches.opt_present(ENABLE_VOLUME_NORMALISATION),
            normalisation_type,
            normalisation_method: NormalisationMethod::Basic,
            normalisation_pregain: PlayerConfig::default().normalisation_pregain,
            normalisation_threshold: PlayerConfig::default().normalisation_threshold,
            normalisation_attack: PlayerConfig::default().normalisation_attack,
            normalisation_release: PlayerConfig::default().normalisation_release,
            normalisation_knee: PlayerConfig::default().normalisation_knee,
            ditherer,
            lms_connect_mode: !matches.opt_present(SINGLE_TRACK),
        }
    };

    let connect_config = {
        let device_type = DeviceType::default();
        let has_volume_ctrl = !matches!(mixer_config.volume_ctrl, VolumeCtrl::Fixed);
        let autoplay = matches.opt_present(AUTOPLAY);

        ConnectConfig {
            name,
            device_type,
            initial_volume,
            has_volume_ctrl,
            autoplay,
        }
    };

    // don't enable discovery while fetching tracks or tokens
    let enable_discovery = !matches.opt_present(DISABLE_DISCOVERY)
        && !matches.opt_present(SINGLE_TRACK)
        && !matches.opt_present(SAVE_TOKEN)
        && !matches.opt_present(GET_TOKEN);

    let authenticate = matches.opt_present(AUTHENTICATE);
    let start_position = matches.opt_str(START_POSITION)
        .unwrap_or("0".to_string())
        .parse::<f32>().unwrap_or(0.0);

    let save_token = matches.opt_str(SAVE_TOKEN).unwrap_or("".to_string());
    let client_id = matches.opt_str(CLIENT_ID)
        .unwrap_or(format!("{}", include_str!("client_id.txt")));

    let lms = LMS::new(matches.opt_str(LOGITECH_MEDIA_SERVER), matches.opt_str(PLAYER_MAC), matches.opt_str(LMS_AUTH));

    Setup {
        format: AudioFormat::default(),
        backend: audio_backend::find(None).unwrap(),
        mixer,
        cache,
        player_config,
        session_config,
        connect_config,
        mixer_config,
        credentials,
        enable_discovery,
        zeroconf_port,
        // spotty
        authenticate,
        single_track: matches.opt_str(SINGLE_TRACK),
        start_position: (start_position * 1000.0) as u32,
        get_token: matches.opt_present(GET_TOKEN) || save_token.as_str().len() != 0,
        save_token: if save_token.as_str().len() == 0 { None } else { Some(save_token) },
        client_id: if client_id.as_str().len() == 0 { None } else { Some(client_id) },
        scopes: matches.opt_str(SCOPE),
        lms,
    }
}

#[tokio::main(flavor = "current_thread")]
async fn main() {
    const RUST_BACKTRACE: &str = "RUST_BACKTRACE";
    if env::var(RUST_BACKTRACE).is_err() {
        env::set_var(RUST_BACKTRACE, "full")
    }

    let args: Vec<String> = std::env::args().collect();
    let setup = get_setup(&args);

    let mut last_credentials = None;
    let mut spirc: Option<Spirc> = None;
    let mut spirc_task: Option<Pin<_>> = None;
    let mut player_event_channel: Option<UnboundedReceiver<PlayerEvent>> = None;
    let mut auto_connect_times: Vec<Instant> = vec![];
    let mut discovery = None;
    let mut connecting: Pin<Box<dyn future::FusedFuture<Output = _>>> = Box::pin(future::pending());

    if setup.enable_discovery {
        let device_id = setup.session_config.device_id.clone();

        discovery = Some(
            librespot::discovery::Discovery::builder(device_id)
                .name(setup.connect_config.name.clone())
                .device_type(setup.connect_config.device_type)
                .port(setup.zeroconf_port)
                .launch()
                .unwrap(),
        );
    }

    if let Some(credentials) = setup.credentials {
        last_credentials = Some(credentials.clone());
        connecting = Box::pin(
            Session::connect(
                setup.session_config.clone(),
                credentials,
                setup.cache.clone(),
            )
            .fuse(),
        );
    }

    if let Some(ref track_id) = setup.single_track {
        spotty::play_track(track_id.to_string(), setup.start_position, last_credentials, setup.player_config, setup.session_config).await;
        exit(0);
    }
    else if setup.get_token {
        spotty::get_token(setup.client_id, setup.scopes, setup.save_token, last_credentials, setup.session_config).await;
        exit(0);
    }

    loop {
        tokio::select! {
            credentials = async { discovery.as_mut().unwrap().next().await }, if discovery.is_some() => {
                match credentials {
                    Some(credentials) => {
                        last_credentials = Some(credentials.clone());
                        auto_connect_times.clear();

                        if let Some(spirc) = spirc.take() {
                            spirc.shutdown();
                        }
                        if let Some(spirc_task) = spirc_task.take() {
                            // Continue shutdown in its own task
                            tokio::spawn(spirc_task);
                        }

                        connecting = Box::pin(Session::connect(
                            setup.session_config.clone(),
                            credentials,
                            setup.cache.clone(),
                        ).fuse());
                    },
                    None => {
                        warn!("Discovery stopped!");
                        discovery = None;
                    }
                }
            },
            session = &mut connecting, if !connecting.is_terminated() => match session {
                Ok(session) => {
                    // Spotty auth mode: exit after saving credentials
                    if setup.authenticate {
                        break;
                    }

                    let mixer_config = setup.mixer_config.clone();
                    let mixer = (setup.mixer)(mixer_config);
                    let player_config = setup.player_config.clone();
                    let connect_config = setup.connect_config.clone();

                    let audio_filter = mixer.get_audio_filter();
                    let format = setup.format;
                    let backend = setup.backend;
                    let device = Some(NULLDEVICE.to_string());
                    let (player, event_channel) =
                        Player::new(player_config, session.clone(), audio_filter, move || {
                            (backend)(device, format)
                        });

                    let (spirc_, spirc_task_) = Spirc::new(connect_config, session, player, mixer);

                    spirc = Some(spirc_);
                    spirc_task = Some(Box::pin(spirc_task_));
                    player_event_channel = Some(event_channel);
                },
                Err(e) => {
                    warn!("Connection failed: {}", e);
                }
            },
            _ = async { spirc_task.as_mut().unwrap().await }, if spirc_task.is_some() => {
                spirc_task = None;

                warn!("Spirc shut down unexpectedly");
                while !auto_connect_times.is_empty()
                    && ((Instant::now() - auto_connect_times[0]).as_secs() > 600)
                {
                    let _ = auto_connect_times.remove(0);
                }

                if let Some(credentials) = last_credentials.clone() {
                    if auto_connect_times.len() >= 5 {
                        warn!("Spirc shut down too often. Not reconnecting automatically.");
                    } else {
                        auto_connect_times.push(Instant::now());

                        connecting = Box::pin(Session::connect(
                            setup.session_config.clone(),
                            credentials,
                            setup.cache.clone(),
                        ).fuse());
                    }
                }
            },
            event = async { player_event_channel.as_mut().unwrap().recv().await }, if player_event_channel.is_some() => match event {
                Some(event) => {
                    setup.lms.signal_event(event).await;
                },
                None => {
                    player_event_channel = None;
                }
            },
            _ = tokio::signal::ctrl_c() => {
                break;
            }
        }
    }

    info!("Gracefully shutting down");

    // Shutdown spirc if necessary
    if let Some(spirc) = spirc {
        spirc.shutdown();

        if let Some(mut spirc_task) = spirc_task {
            tokio::select! {
                _ = tokio::signal::ctrl_c() => (),
                _ = spirc_task.as_mut() => ()
            }
        }
    }
}<|MERGE_RESOLUTION|>--- conflicted
+++ resolved
@@ -146,15 +146,8 @@
     const GET_TOKEN: &str = "get-token";
     const HELP: &str = "h";
     const INITIAL_VOLUME: &str = "initial-volume";
-<<<<<<< HEAD
     const LMS_AUTH: &str = "lms-auth";
     const LOGITECH_MEDIA_SERVER: &str = "lms";
-=======
-    const MIXER_TYPE: &str = "mixer";
-    const ALSA_MIXER_DEVICE: &str = "alsa-mixer-device";
-    const ALSA_MIXER_INDEX: &str = "alsa-mixer-index";
-    const ALSA_MIXER_CONTROL: &str = "alsa-mixer-control";
->>>>>>> e27992a7
     const NAME: &str = "name";
     const NORMALISATION_GAIN_TYPE: &str = "normalisation-gain-type";
     const PASSTHROUGH: &str = "passthrough";
@@ -199,70 +192,6 @@
     .optflag("", DISABLE_DISCOVERY, "Disable discovery mode.")
     .optopt(
         "",
-<<<<<<< HEAD
-=======
-        BACKEND,
-        "Audio backend to use. Use '?' to list options.",
-        "NAME",
-    )
-    .optopt(
-        "",
-        DEVICE,
-        "Audio device to use. Use '?' to list options if using alsa, portaudio or rodio.",
-        "NAME",
-    )
-    .optopt(
-        "",
-        FORMAT,
-        "Output format {F64|F32|S32|S24|S24_3|S16}. Defaults to S16.",
-        "FORMAT",
-    )
-    .optopt(
-        "",
-        DITHER,
-        "Specify the dither algorithm to use - [none, gpdf, tpdf, tpdf_hp]. Defaults to 'tpdf' for formats S16, S24, S24_3 and 'none' for other formats.",
-        "DITHER",
-    )
-    .optopt("m", MIXER_TYPE, "Mixer to use {alsa|softvol}.", "MIXER")
-    .optopt(
-        "",
-        "mixer-name", // deprecated
-        "",
-        "",
-    )
-    .optopt(
-        "",
-        ALSA_MIXER_CONTROL,
-        "Alsa mixer control, e.g. 'PCM' or 'Master'. Defaults to 'PCM'.",
-        "NAME",
-    )
-    .optopt(
-        "",
-        "mixer-card", // deprecated
-        "",
-        "",
-    )
-    .optopt(
-        "",
-        ALSA_MIXER_DEVICE,
-        "Alsa mixer device, e.g 'hw:0' or similar from `aplay -l`. Defaults to `--device` if specified, 'default' otherwise.",
-        "DEVICE",
-    )
-    .optopt(
-        "",
-        "mixer-index", // deprecated
-        "",
-        "",
-    )
-    .optopt(
-        "",
-        ALSA_MIXER_INDEX,
-        "Alsa index of the cards mixer. Defaults to 0.",
-        "NUMBER",
-    )
-    .optopt(
-        "",
->>>>>>> e27992a7
         INITIAL_VOLUME,
         "Initial volume (%) once connected {0..100}. Defaults to 50 for softvol and for Alsa mixer the current volume.",
         "VOLUME",
@@ -291,14 +220,8 @@
     )
     .optflag(
         "",
-<<<<<<< HEAD
         DISABLE_GAPLESS,
         "disable gapless playback.",
-=======
-        NORMALISATION_THRESHOLD,
-        "Threshold (dBFS) to prevent clipping. Defaults to -2.0.",
-        "THRESHOLD",
->>>>>>> e27992a7
     )
     .optflag(
         "",
@@ -420,109 +343,11 @@
 
     let mixer = mixer::find(Some(SoftMixer::NAME).as_deref()).expect("Invalid mixer");
 
-<<<<<<< HEAD
     let mixer_config = MixerConfig {
-        card: String::from("default"),
+        device: String::from("default"),
         control: String::from("PCM"),
         index: 0,
         volume_ctrl: VolumeCtrl::Linear,
-=======
-    let format = matches
-        .opt_str(FORMAT)
-        .as_deref()
-        .map(|format| AudioFormat::from_str(format).expect("Invalid output format"))
-        .unwrap_or_default();
-
-    let device = matches.opt_str(DEVICE);
-    if device == Some("?".into()) {
-        backend(device, format);
-        exit(0);
-    }
-
-    let mixer_type = matches.opt_str(MIXER_TYPE);
-    let mixer = mixer::find(mixer_type.as_deref()).expect("Invalid mixer");
-
-    let mixer_config = {
-        let mixer_device = match matches.opt_str("mixer-card") {
-            Some(card) => {
-                warn!("--mixer-card is deprecated and will be removed in a future release.");
-                warn!("Please use --alsa-mixer-device instead.");
-                card
-            }
-            None => matches.opt_str(ALSA_MIXER_DEVICE).unwrap_or_else(|| {
-                if let Some(ref device_name) = device {
-                    device_name.to_string()
-                } else {
-                    MixerConfig::default().device
-                }
-            }),
-        };
-
-        let index = match matches.opt_str("mixer-index") {
-            Some(index) => {
-                warn!("--mixer-index is deprecated and will be removed in a future release.");
-                warn!("Please use --alsa-mixer-index instead.");
-                index
-                    .parse::<u32>()
-                    .expect("Mixer index is not a valid number")
-            }
-            None => matches
-                .opt_str(ALSA_MIXER_INDEX)
-                .map(|index| {
-                    index
-                        .parse::<u32>()
-                        .expect("Alsa mixer index is not a valid number")
-                })
-                .unwrap_or(0),
-        };
-
-        let control = match matches.opt_str("mixer-name") {
-            Some(name) => {
-                warn!("--mixer-name is deprecated and will be removed in a future release.");
-                warn!("Please use --alsa-mixer-control instead.");
-                name
-            }
-            None => matches
-                .opt_str(ALSA_MIXER_CONTROL)
-                .unwrap_or_else(|| MixerConfig::default().control),
-        };
-
-        let mut volume_range = matches
-            .opt_str(VOLUME_RANGE)
-            .map(|range| range.parse::<f64>().unwrap())
-            .unwrap_or_else(|| match mixer_type.as_deref() {
-                #[cfg(feature = "alsa-backend")]
-                Some(AlsaMixer::NAME) => 0.0, // let Alsa query the control
-                _ => VolumeCtrl::DEFAULT_DB_RANGE,
-            });
-        if volume_range < 0.0 {
-            // User might have specified range as minimum dB volume.
-            volume_range = -volume_range;
-            warn!(
-                "Please enter positive volume ranges only, assuming {:.2} dB",
-                volume_range
-            );
-        }
-        let volume_ctrl = matches
-            .opt_str(VOLUME_CTRL)
-            .as_deref()
-            .map(|volume_ctrl| {
-                VolumeCtrl::from_str_with_range(volume_ctrl, volume_range)
-                    .expect("Invalid volume control type")
-            })
-            .unwrap_or_else(|| {
-                let mut volume_ctrl = VolumeCtrl::default();
-                volume_ctrl.set_db_range(volume_range);
-                volume_ctrl
-            });
-
-        MixerConfig {
-            device: mixer_device,
-            control,
-            index,
-            volume_ctrl,
-        }
->>>>>>> e27992a7
     };
 
     let cache = {
@@ -549,15 +374,7 @@
             }
             (volume as f32 / 100.0 * VolumeCtrl::MAX_VOLUME as f32) as u16
         })
-<<<<<<< HEAD
         .or_else(|| cache.as_ref().and_then(Cache::volume));
-=======
-        .or_else(|| match mixer_type.as_deref() {
-            #[cfg(feature = "alsa-backend")]
-            Some(AlsaMixer::NAME) => None,
-            _ => cache.as_ref().and_then(Cache::volume),
-        });
->>>>>>> e27992a7
 
     let zeroconf_port = matches
         .opt_str(ZEROCONF_PORT)
