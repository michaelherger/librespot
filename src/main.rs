--- conflicted
+++ resolved
@@ -13,23 +13,12 @@
 use librespot::core::config::{ConnectConfig, DeviceType, SessionConfig};
 use librespot::core::session::Session;
 use librespot::core::version;
-<<<<<<< HEAD
 use librespot::playback::audio_backend::{self, SinkBuilder};
 use librespot::playback::config::{
     AudioFormat, Bitrate, NormalisationMethod, NormalisationType, PlayerConfig, VolumeCtrl,
 };
 use librespot::playback::mixer::{self, MixerConfig, MixerFn};
 use librespot::playback::player::Player;
-=======
-use librespot::playback::audio_backend::{self, SinkBuilder, BACKENDS};
-use librespot::playback::config::{
-    AudioFormat, Bitrate, NormalisationMethod, NormalisationType, PlayerConfig, VolumeCtrl,
-};
-use librespot::playback::dither;
-use librespot::playback::mixer::mappings::MappedCtrl;
-use librespot::playback::mixer::{self, MixerConfig, MixerFn};
-use librespot::playback::player::{db_to_ratio, Player};
->>>>>>> bb3dd64c
 
 mod spotty;
 use spotty::{LMS};
@@ -83,20 +72,6 @@
     }
 }
 
-<<<<<<< HEAD
-=======
-fn list_backends() {
-    println!("Available backends : ");
-    for (&(name, _), idx) in BACKENDS.iter().zip(0..) {
-        if idx == 0 {
-            println!("- {} (default)", name);
-        } else {
-            println!("- {}", name);
-        }
-    }
-}
-
->>>>>>> bb3dd64c
 pub fn get_credentials<F: FnOnce(&String) -> Option<String>>(
     username: Option<String>,
     password: Option<String>,
@@ -134,7 +109,6 @@
 struct Setup {
     format: AudioFormat,
     backend: SinkBuilder,
-    device: Option<String>,
     mixer: MixerFn,
     cache: Option<Cache>,
     player_config: PlayerConfig,
@@ -181,61 +155,21 @@
         .optflag("", "disable-discovery", "Disable discovery mode")
         .optopt(
             "",
-<<<<<<< HEAD
-=======
-            "backend",
-            "Audio backend to use. Use '?' to list options",
-            "BACKEND",
-        )
-        .optopt(
-            "",
-            "device",
-            "Audio device to use. Use '?' to list options if using portaudio or alsa",
-            "DEVICE",
-        )
-        .optopt(
-            "",
-            "format",
-            "Output format (F32, S32, S24, S24_3 or S16). Defaults to S16",
-            "FORMAT",
+            "initial-volume",
+            "Initial volume (%) once connected {0..100}. Defaults to 50 for softvol and for Alsa mixer the current volume.",
+            "VOLUME",
+        )
+        .optopt(
+            "",
+            "zeroconf-port",
+            "The port the internal server advertised over zeroconf uses.",
+            "ZEROCONF_PORT",
         )
         .optopt(
             "",
             "dither",
             "Specify the dither algorithm to use - [none, gpdf, tpdf, tpdf_hp]. Defaults to 'tpdf' for formats S16, S24, S24_3 and 'none' for other formats.",
             "DITHER",
-        )
-        .optopt("", "mixer", "Mixer to use (alsa or softvol)", "MIXER")
-        .optopt(
-            "m",
-            "mixer-name",
-            "Alsa mixer control, e.g. 'PCM' or 'Master'. Defaults to 'PCM'.",
-            "MIXER_NAME",
-        )
-        .optopt(
-            "",
-            "mixer-card",
-            "Alsa mixer card, e.g 'hw:0' or similar from `aplay -l`. Defaults to DEVICE if specified, 'default' otherwise.",
-            "MIXER_CARD",
-        )
-        .optopt(
-            "",
-            "mixer-index",
-            "Alsa mixer index, Index of the cards mixer. Defaults to 0",
-            "MIXER_INDEX",
-        )
-        .optopt(
-            "",
->>>>>>> bb3dd64c
-            "initial-volume",
-            "Initial volume (%) once connected {0..100}. Defaults to 50 for softvol and for Alsa mixer the current volume.",
-            "VOLUME",
-        )
-        .optopt(
-            "",
-            "zeroconf-port",
-            "The port the internal server advertised over zeroconf uses.",
-            "ZEROCONF_PORT",
         )
         .optflag(
             "",
@@ -290,21 +224,9 @@
         )
         .optopt(
             "",
-<<<<<<< HEAD
             "scope",
             "The scopes you want to have access to with the oauth token.",
             "SCOPE"
-=======
-            "volume-ctrl",
-            "Volume control type {cubic|fixed|linear|log}. Defaults to log.",
-            "VOLUME_CTRL"
->>>>>>> bb3dd64c
-        )
-        .optopt(
-            "",
-            "volume-range",
-            "Range of the volume control (dB). Defaults to 60 for softvol and for Alsa mixer what the mixer supports.",
-            "RANGE",
         )
         .optflag(
             "t",
@@ -377,63 +299,11 @@
 
     let mixer = mixer::find(Some("softvol")).expect("Invalid mixer");
 
-<<<<<<< HEAD
     let mixer_config = MixerConfig {
         card: String::from("default"),
         control: String::from("PCM"),
         index: 0,
         volume_ctrl: VolumeCtrl::Fixed,
-=======
-    let mixer_config = {
-        let card = matches.opt_str("mixer-card").unwrap_or_else(|| {
-            if let Some(ref device_name) = device {
-                device_name.to_string()
-            } else {
-                String::from("default")
-            }
-        });
-        let index = matches
-            .opt_str("mixer-index")
-            .map(|index| index.parse::<u32>().unwrap())
-            .unwrap_or(0);
-        let control = matches
-            .opt_str("mixer-name")
-            .unwrap_or_else(|| String::from("PCM"));
-        let mut volume_range = matches
-            .opt_str("volume-range")
-            .map(|range| range.parse::<f32>().unwrap())
-            .unwrap_or_else(|| match mixer_name.as_ref().map(AsRef::as_ref) {
-                Some("alsa") => 0.0, // let Alsa query the control
-                _ => VolumeCtrl::DEFAULT_DB_RANGE,
-            });
-        if volume_range < 0.0 {
-            // User might have specified range as minimum dB volume.
-            volume_range = -volume_range;
-            warn!(
-                "Please enter positive volume ranges only, assuming {:.2} dB",
-                volume_range
-            );
-        }
-        let volume_ctrl = matches
-            .opt_str("volume-ctrl")
-            .as_ref()
-            .map(|volume_ctrl| {
-                VolumeCtrl::from_str_with_range(volume_ctrl, volume_range)
-                    .expect("Invalid volume control type")
-            })
-            .unwrap_or_else(|| {
-                let mut volume_ctrl = VolumeCtrl::default();
-                volume_ctrl.set_db_range(volume_range);
-                volume_ctrl
-            });
-
-        MixerConfig {
-            card,
-            control,
-            index,
-            volume_ctrl,
-        }
->>>>>>> bb3dd64c
     };
 
     let cache = {
@@ -460,14 +330,7 @@
             }
             (volume as f32 / 100.0 * VolumeCtrl::MAX_VOLUME as f32) as u16
         })
-<<<<<<< HEAD
         .or_else(|| cache.as_ref().and_then(Cache::volume));
-=======
-        .or_else(|| match mixer_name.as_ref().map(AsRef::as_ref) {
-            Some("alsa") => None,
-            _ => cache.as_ref().and_then(Cache::volume),
-        });
->>>>>>> bb3dd64c
 
     let zeroconf_port = matches
         .opt_str("zeroconf-port")
@@ -524,11 +387,8 @@
         }
     };
 
-<<<<<<< HEAD
     let passthrough = matches.opt_present("passthrough") || matches.opt_present("pass-through");
 
-=======
->>>>>>> bb3dd64c
     let player_config = {
         let bitrate = matches
             .opt_str("b")
@@ -536,26 +396,20 @@
             .map(|bitrate| Bitrate::from_str(bitrate).expect("Invalid bitrate"))
             .unwrap_or_default();
 
-<<<<<<< HEAD
         let normalisation_type = matches
             .opt_str("normalisation-gain-type")
-=======
-        let gapless = !matches.opt_present("disable-gapless");
-
-        let normalisation = matches.opt_present("enable-volume-normalisation");
-        let normalisation_method = matches
-            .opt_str("normalisation-method")
->>>>>>> bb3dd64c
             .as_ref()
-            .map(|method| {
-                NormalisationMethod::from_str(method).expect("Invalid normalisation method")
+            .map(|gain_type| {
+                NormalisationType::from_str(gain_type).expect("Invalid normalisation type")
             })
             .unwrap_or_default();
-<<<<<<< HEAD
+
+        let ditherer = PlayerConfig::default().ditherer;
 
         PlayerConfig {
             bitrate,
             gapless: !matches.opt_present("disable-gapless"),
+            passthrough,
             normalisation: matches.opt_present("enable-volume-normalisation"),
             normalisation_type: normalisation_type,
             normalisation_method: NormalisationMethod::Basic,
@@ -564,92 +418,13 @@
             normalisation_attack: PlayerConfig::default().normalisation_attack,
             normalisation_release: PlayerConfig::default().normalisation_release,
             normalisation_knee: PlayerConfig::default().normalisation_knee,
-            passthrough,
+            ditherer,
             lms_connect_mode: !matches.opt_present("single-track"),
-=======
-        let normalisation_type = matches
-            .opt_str("normalisation-gain-type")
-            .as_ref()
-            .map(|gain_type| {
-                NormalisationType::from_str(gain_type).expect("Invalid normalisation type")
-            })
-            .unwrap_or_default();
-        let normalisation_pregain = matches
-            .opt_str("normalisation-pregain")
-            .map(|pregain| pregain.parse::<f32>().expect("Invalid pregain float value"))
-            .unwrap_or(PlayerConfig::default().normalisation_pregain);
-        let normalisation_threshold = matches
-            .opt_str("normalisation-threshold")
-            .map(|threshold| {
-                db_to_ratio(
-                    threshold
-                        .parse::<f32>()
-                        .expect("Invalid threshold float value"),
-                )
-            })
-            .unwrap_or(PlayerConfig::default().normalisation_threshold);
-        let normalisation_attack = matches
-            .opt_str("normalisation-attack")
-            .map(|attack| attack.parse::<f32>().expect("Invalid attack float value") / MILLIS)
-            .unwrap_or(PlayerConfig::default().normalisation_attack);
-        let normalisation_release = matches
-            .opt_str("normalisation-release")
-            .map(|release| release.parse::<f32>().expect("Invalid release float value") / MILLIS)
-            .unwrap_or(PlayerConfig::default().normalisation_release);
-        let normalisation_knee = matches
-            .opt_str("normalisation-knee")
-            .map(|knee| knee.parse::<f32>().expect("Invalid knee float value"))
-            .unwrap_or(PlayerConfig::default().normalisation_knee);
-
-        let ditherer_name = matches.opt_str("dither");
-        let ditherer = match ditherer_name.as_deref() {
-            // explicitly disabled on command line
-            Some("none") => None,
-            // explicitly set on command line
-            Some(_) => {
-                if format == AudioFormat::F32 {
-                    unimplemented!("Dithering is not available on format {:?}", format);
-                }
-                Some(dither::find_ditherer(ditherer_name).expect("Invalid ditherer"))
-            }
-            // nothing set on command line => use default
-            None => match format {
-                AudioFormat::S16 | AudioFormat::S24 | AudioFormat::S24_3 => {
-                    PlayerConfig::default().ditherer
-                }
-                _ => None,
-            },
-        };
-
-        let passthrough = matches.opt_present("passthrough");
-
-        PlayerConfig {
-            bitrate,
-            gapless,
-            passthrough,
-            normalisation,
-            normalisation_type,
-            normalisation_method,
-            normalisation_pregain,
-            normalisation_threshold,
-            normalisation_attack,
-            normalisation_release,
-            normalisation_knee,
-            ditherer,
->>>>>>> bb3dd64c
         }
     };
 
     let connect_config = {
-<<<<<<< HEAD
         let device_type = DeviceType::default();
-=======
-        let device_type = matches
-            .opt_str("device-type")
-            .as_ref()
-            .map(|device_type| DeviceType::from_str(device_type).expect("Invalid device type"))
-            .unwrap_or_default();
->>>>>>> bb3dd64c
         let has_volume_ctrl = !matches!(mixer_config.volume_ctrl, VolumeCtrl::Fixed);
         let autoplay = matches.opt_present("autoplay");
 
@@ -662,7 +437,6 @@
         }
     };
 
-<<<<<<< HEAD
     // don't enable discovery while fetching tracks or tokens
     let enable_discovery = !matches.opt_present("disable-discovery")
         && !matches.opt_present("single-track")
@@ -683,17 +457,6 @@
     Setup {
         format: AudioFormat::default(),
         backend: audio_backend::find(None).unwrap(),
-        device: None,
-=======
-    let enable_discovery = !matches.opt_present("disable-discovery");
-    let player_event_program = matches.opt_str("onevent");
-    let emit_sink_events = matches.opt_present("emit-sink-events");
-
-    Setup {
-        format,
-        backend,
-        device,
->>>>>>> bb3dd64c
         mixer,
         cache,
         player_config,
@@ -703,7 +466,6 @@
         credentials,
         enable_discovery,
         zeroconf_port,
-<<<<<<< HEAD
         // spotty
         authenticate,
         single_track: matches.opt_str("single-track"),
@@ -713,10 +475,6 @@
         client_id: if client_id.as_str().len() == 0 { None } else { Some(client_id) },
         scopes: matches.opt_str("scope"),
         lms,
-=======
-        player_event_program,
-        emit_sink_events,
->>>>>>> bb3dd64c
     }
 }
 
