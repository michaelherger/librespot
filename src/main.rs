--- conflicted
+++ resolved
@@ -191,13 +191,13 @@
         )
         .optflag(
             "",
-<<<<<<< HEAD
             "pass-through",
             "Pass raw stream to output, only works for \"pipe\"."
-=======
+        )
+        .optflag(
+            "",
             "autoplay",
             "autoplay similar songs when your music ends.",
->>>>>>> 94bb4623
         );
 
     let matches = match opts.parse(&args[1..]) {
