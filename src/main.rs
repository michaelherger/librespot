--- conflicted
+++ resolved
@@ -1,10 +1,6 @@
-<<<<<<< HEAD
 #[macro_use]
 extern crate serde_json;
 
-use futures_util::{future, FutureExt, StreamExt};
-use librespot_playback::player::PlayerEvent;
-=======
 use std::{
     env,
     fs::create_dir_all,
@@ -17,27 +13,12 @@
 };
 
 use futures_util::StreamExt;
->>>>>>> 37794c5b
 use log::{error, info, trace, warn};
 use sha1::{Digest, Sha1};
 use tokio::sync::mpsc::UnboundedReceiver;
 use url::Url;
 
-<<<<<<< HEAD
-use librespot::connect::spirc::Spirc;
-use librespot::core::authentication::Credentials;
-use librespot::core::cache::Cache;
-use librespot::core::config::{ConnectConfig, DeviceType, SessionConfig};
-use librespot::core::session::Session;
-use librespot::core::version;
-use librespot::playback::audio_backend::{self, SinkBuilder};
-use librespot::playback::config::{
-    AudioFormat, Bitrate, NormalisationMethod, NormalisationType, PlayerConfig, VolumeCtrl,
-};
 use librespot::playback::mixer::softmixer::SoftMixer;
-use librespot::playback::mixer::{self, MixerConfig, MixerFn};
-use librespot::playback::player::Player;
-=======
 use librespot::{
     connect::{config::ConnectConfig, spirc::Spirc},
     core::{
@@ -45,32 +26,17 @@
         SessionConfig,
     },
     playback::{
-        audio_backend::{self, SinkBuilder, BACKENDS},
+        audio_backend::{self, SinkBuilder},
         config::{
             AudioFormat, Bitrate, NormalisationMethod, NormalisationType, PlayerConfig, VolumeCtrl,
         },
-        dither,
         mixer::{self, MixerConfig, MixerFn},
-        player::{coefficient_to_duration, duration_to_coefficient, Player, PlayerEvent},
+        player::{Player, PlayerEvent},
     },
 };
 
-#[cfg(feature = "alsa-backend")]
-use librespot::playback::mixer::alsamixer::AlsaMixer;
->>>>>>> 37794c5b
-
 mod spotty;
 use spotty::LMS;
-
-<<<<<<< HEAD
-use std::env;
-use std::ops::RangeInclusive;
-use std::path::Path;
-use std::pin::Pin;
-use std::process::exit;
-use std::str::FromStr;
-use std::time::Duration;
-use std::time::Instant;
 
 const VERSION: &'static str = concat!(env!("CARGO_PKG_NAME"), " v", env!("CARGO_PKG_VERSION"));
 
@@ -79,8 +45,6 @@
 #[cfg(not(target_os = "windows"))]
 const NULLDEVICE: &'static str = "/dev/null";
 
-=======
->>>>>>> 37794c5b
 fn device_id(name: &str) -> String {
     hex::encode(Sha1::digest(name.as_bytes()))
 }
@@ -171,12 +135,8 @@
 fn get_setup() -> Setup {
     const VALID_INITIAL_VOLUME_RANGE: RangeInclusive<u16> = 0..=100;
     const AP_PORT: &str = "ap-port";
-<<<<<<< HEAD
     const AUTHENTICATE: &str = "authenticate";
     const AUTOPLAY: &str = "autoplay";
-=======
-    const BACKEND: &str = "backend";
->>>>>>> 37794c5b
     const BITRATE: &str = "bitrate";
     const CACHE: &str = "cache";
     const CHECK: &str = "check";
@@ -193,16 +153,6 @@
     const LOGITECH_MEDIA_SERVER: &str = "lms";
     const NAME: &str = "name";
     const NORMALISATION_GAIN_TYPE: &str = "normalisation-gain-type";
-<<<<<<< HEAD
-=======
-    const NORMALISATION_KNEE: &str = "normalisation-knee";
-    const NORMALISATION_METHOD: &str = "normalisation-method";
-    const NORMALISATION_PREGAIN: &str = "normalisation-pregain";
-    const NORMALISATION_RELEASE: &str = "normalisation-release";
-    const NORMALISATION_THRESHOLD: &str = "normalisation-threshold";
-    const ONEVENT: &str = "onevent";
-    #[cfg(feature = "passthrough-decoder")]
->>>>>>> 37794c5b
     const PASSTHROUGH: &str = "passthrough";
     const PASS_THROUGH: &str = "pass-through";
     const PASSWORD: &str = "password";
@@ -213,25 +163,16 @@
     const SINGLE_TRACK: &str = "single-track";
     const START_POSITION: &str = "start-position";
     const QUIET: &str = "quiet";
-<<<<<<< HEAD
-=======
-    const SYSTEM_CACHE: &str = "system-cache";
     const TEMP_DIR: &str = "tmp";
->>>>>>> 37794c5b
     const USERNAME: &str = "username";
     const VERBOSE: &str = "verbose";
     const VERSION: &str = "version";
     const ZEROCONF_PORT: &str = "zeroconf-port";
 
     // Mostly arbitrary.
-<<<<<<< HEAD
     const AUTHENTICATE_SHORT: &str = "a";
     const AUTOPLAY_SHORT: &str = "A";
     const AP_PORT_SHORT: &str = "";
-=======
-    const AP_PORT_SHORT: &str = "a";
-    const BACKEND_SHORT: &str = "B";
->>>>>>> 37794c5b
     const BITRATE_SHORT: &str = "b";
     const CACHE_SHORT: &str = "c";
     const DISABLE_AUDIO_CACHE_SHORT: &str = "G";
@@ -242,25 +183,12 @@
     const ENABLE_VOLUME_NORMALISATION_SHORT: &str = "N";
     const NAME_SHORT: &str = "n";
     const DISABLE_DISCOVERY_SHORT: &str = "O";
-<<<<<<< HEAD
-=======
-    const ONEVENT_SHORT: &str = "o";
-    #[cfg(feature = "passthrough-decoder")]
->>>>>>> 37794c5b
     const PASSTHROUGH_SHORT: &str = "P";
     const PASSWORD_SHORT: &str = "p";
     const QUIET_SHORT: &str = "q";
     const INITIAL_VOLUME_SHORT: &str = "R";
-<<<<<<< HEAD
     const GET_TOKEN_SHORT: &str = "t";
     const SAVE_TOKEN_SHORT: &str = "T";
-=======
-    const ALSA_MIXER_DEVICE_SHORT: &str = "S";
-    const ALSA_MIXER_INDEX_SHORT: &str = "s";
-    const ALSA_MIXER_CONTROL_SHORT: &str = "T";
-    const TEMP_DIR_SHORT: &str = "t";
-    const NORMALISATION_ATTACK_SHORT: &str = "U";
->>>>>>> 37794c5b
     const USERNAME_SHORT: &str = "u";
     const VERSION_SHORT: &str = "V";
     const VERBOSE_SHORT: &str = "v";
@@ -315,7 +243,6 @@
         "Disable gapless playback.",
     )
     .optflag(
-<<<<<<< HEAD
         AUTOPLAY_SHORT,
         AUTOPLAY,
         "Automatically play similar songs when your music ends.",
@@ -324,11 +251,6 @@
         PASSTHROUGH_SHORT,
         PASSTHROUGH,
         "Pass a raw stream to the output. Only works with the pipe and subprocess backends.",
-=======
-        EMIT_SINK_EVENTS_SHORT,
-        EMIT_SINK_EVENTS,
-        "Run PROGRAM set by `--onevent` before the sink is opened and after it is closed.",
->>>>>>> 37794c5b
     )
     .optflag(
         ENABLE_VOLUME_NORMALISATION_SHORT,
@@ -348,33 +270,12 @@
         "BITRATE",
     )
     .optopt(
-<<<<<<< HEAD
-=======
-        FORMAT_SHORT,
-        FORMAT,
-        "Output format {F64|F32|S32|S24|S24_3|S16}. Defaults to S16.",
-        "FORMAT",
-    )
-    .optopt(
-        DITHER_SHORT,
-        DITHER,
-        "Specify the dither algorithm to use {none|gpdf|tpdf|tpdf_hp}. Defaults to tpdf for formats S16, S24, S24_3 and none for other formats.",
-        "DITHER",
-    )
-    .optopt(
-        DEVICE_TYPE_SHORT,
-        DEVICE_TYPE,
-        "Displayed device type. Defaults to speaker.",
-        "TYPE",
-    )
-    .optopt(
-        TEMP_DIR_SHORT,
+        "",
         TEMP_DIR,
         "Path to a directory where files will be temporarily stored while downloading.",
         "PATH",
     )
     .optopt(
->>>>>>> 37794c5b
         CACHE_SHORT,
         CACHE,
         "Path to a directory where files will be cached after downloading.",
@@ -924,45 +825,8 @@
                 .unwrap_or(player_default_config.normalisation_type);
         }
 
-<<<<<<< HEAD
         let ditherer = PlayerConfig::default().ditherer;
         let passthrough = opt_present(PASSTHROUGH) || opt_present(PASS_THROUGH);
-=======
-        let ditherer_name = opt_str(DITHER);
-        let ditherer = match ditherer_name.as_deref() {
-            Some(value) => match value {
-                "none" => None,
-                _ => match format {
-                    AudioFormat::F64 | AudioFormat::F32 => {
-                        error!("Dithering is not available with format: {:?}.", format);
-                        exit(1);
-                    }
-                    _ => Some(dither::find_ditherer(ditherer_name).unwrap_or_else(|| {
-                        invalid_error_msg(
-                            DITHER,
-                            DITHER_SHORT,
-                            &opt_str(DITHER).unwrap_or_default(),
-                            "none, gpdf, tpdf, tpdf_hp for formats S16, S24, S24_3, S32, none for formats F32, F64",
-                            "tpdf for formats S16, S24, S24_3 and none for formats S32, F32, F64",
-                        );
-
-                        exit(1);
-                    })),
-                },
-            },
-            None => match format {
-                AudioFormat::S16 | AudioFormat::S24 | AudioFormat::S24_3 => {
-                    player_default_config.ditherer
-                }
-                _ => None,
-            },
-        };
-
-        #[cfg(feature = "passthrough-decoder")]
-        let passthrough = opt_present(PASSTHROUGH);
-        #[cfg(not(feature = "passthrough-decoder"))]
-        let passthrough = false;
->>>>>>> 37794c5b
 
         PlayerConfig {
             bitrate,
@@ -1126,32 +990,13 @@
                     }
                 }
             },
-<<<<<<< HEAD
-            session = &mut connecting, if !connecting.is_terminated() => match session {
-                Ok((session,_)) => {
-                    // Spotty auth mode: exit after saving credentials
-                    if setup.authenticate {
-                        println!("authorized");
-                        break;
-                    }
-
-                    let mixer_config = setup.mixer_config.clone();
-                    let mixer = (setup.mixer)(mixer_config);
-                    let player_config = setup.player_config.clone();
-                    let connect_config = setup.connect_config.clone();
-
-                    let soft_volume = mixer.get_soft_volume();
-                    let format = setup.format;
-                    let backend = setup.backend;
-                    let device = Some(NULLDEVICE.to_string());
-                    let (player, event_channel) =
-                        Player::new(player_config, session.clone(), soft_volume, move || {
-                            (backend)(device, format)
-                        });
-
-                    let (spirc_, spirc_task_) = Spirc::new(connect_config, session, player, mixer);
-=======
             _ = async {}, if connecting && last_credentials.is_some() => {
+                // Spotty auth mode: exit after saving credentials
+                if setup.authenticate {
+                    println!("authorized");
+                    break;
+                }
+
                 let mixer_config = setup.mixer_config.clone();
                 let mixer = (setup.mixer)(mixer_config);
                 let player_config = setup.player_config.clone();
@@ -1160,31 +1005,11 @@
                 let soft_volume = mixer.get_soft_volume();
                 let format = setup.format;
                 let backend = setup.backend;
-                let device = setup.device.clone();
+                let device = Some(NULLDEVICE.to_string());
                 let (player, event_channel) =
                     Player::new(player_config, session.clone(), soft_volume, move || {
                         (backend)(device, format)
                     });
-
-                if setup.emit_sink_events {
-                    if let Some(player_event_program) = setup.player_event_program.clone() {
-                        player.set_sink_event_callback(Some(Box::new(move |sink_status| {
-                            match emit_sink_event(sink_status, &player_event_program) {
-                                Ok(e) if e.success() => (),
-                                Ok(e) => {
-                                    if let Some(code) = e.code() {
-                                        warn!("Sink event program returned exit code {}", code);
-                                    } else {
-                                        warn!("Sink event program returned failure");
-                                    }
-                                },
-                                Err(e) => {
-                                    warn!("Emitting sink event failed: {}", e);
-                                },
-                            }
-                        })));
-                    }
-                };
 
                 let (spirc_, spirc_task_) = match Spirc::new(connect_config, session.clone(), last_credentials.clone().unwrap(), player, mixer).await {
                     Ok((spirc_, spirc_task_)) => (spirc_, spirc_task_),
@@ -1196,7 +1021,6 @@
                 spirc = Some(spirc_);
                 spirc_task = Some(Box::pin(spirc_task_));
                 player_event_channel = Some(event_channel);
->>>>>>> 37794c5b
 
                 connecting = false;
             },
