use data_encoding::HEXLOWER;
use futures_util::StreamExt;
use log::{debug, error, info, trace, warn};
use sha1::{Digest, Sha1};
use std::{
    env,
    fs::create_dir_all,
    ops::RangeInclusive,
    path::{Path, PathBuf},
    pin::Pin,
    process::exit,
    str::FromStr,
    time::{Duration, Instant},
};
use sysinfo::{ProcessesToUpdate, System};
use thiserror::Error;
use url::Url;

#[cfg(feature = "spotty")]
use librespot::playback::mixer::softmixer::SoftMixer;

#[allow(unused)]
use librespot::{
    connect::{config::ConnectConfig, spirc::Spirc},
    core::{
        authentication::Credentials, cache::Cache, config::DeviceType, version, Session,
        SessionConfig,
    },
    playback::{
        audio_backend::{self, SinkBuilder, BACKENDS},
        config::{
            AudioFormat, Bitrate, NormalisationMethod, NormalisationType, PlayerConfig, VolumeCtrl,
        },
        dither,
        mixer::{self, MixerConfig, MixerFn},
        player::{coefficient_to_duration, duration_to_coefficient, Player},
    },
};

#[cfg(feature = "spotty")]
mod spotty;

const VERSION: &str = concat!(env!("CARGO_PKG_NAME"), " v", env!("CARGO_PKG_VERSION"));

#[cfg(all(target_os = "windows", feature = "spotty"))]
const NULLDEVICE: &str = "NUL";
#[cfg(all(not(target_os = "windows"), feature = "spotty"))]
const NULLDEVICE: &str = "/dev/null";

#[cfg(feature = "alsa-backend")]
use librespot::playback::mixer::alsamixer::AlsaMixer;

mod player_event_handler;
#[cfg(feature = "spotty")]
use player_event_handler::EventHandler;
#[cfg(not(feature = "spotty"))]
use player_event_handler::{run_program_on_sink_events, EventHandler};

fn device_id(name: &str) -> String {
    HEXLOWER.encode(&Sha1::digest(name.as_bytes()))
}

fn usage(program: &str, opts: &getopts::Options) -> String {
    let repo_home = env!("CARGO_PKG_REPOSITORY");
    let desc = env!("CARGO_PKG_DESCRIPTION");
    let version = get_version_string();
    let brief = format!("{version}\n\n{desc}\n\n{repo_home}\n\nUsage: {program} [<Options>]");
    opts.usage(&brief)
}

#[cfg(debug_assertions)]
fn setup_logging(quiet: bool, verbose: bool) {
    let mut builder = env_logger::Builder::new();
    match env::var("RUST_LOG") {
        Ok(config) => {
            builder.parse_filters(&config);
            builder.init();

            if verbose {
                warn!("`--verbose` flag overidden by `RUST_LOG` environment variable");
            } else if quiet {
                warn!("`--quiet` flag overidden by `RUST_LOG` environment variable");
            }
        }
        Err(_) => {
            if verbose {
                builder.parse_filters("libmdns=info,librespot=trace,spotty=trace");
            } else if quiet {
                builder.parse_filters("libmdns=warn,librespot=warn,spotty=warn");
            } else {
                builder.parse_filters("libmdns=info,librespot=info,spotty=info");
            }
            builder.init();

            if verbose && quiet {
                warn!("`--verbose` and `--quiet` are mutually exclusive. Logging can not be both verbose and quiet. Using verbose mode.");
            }
        }
    }
}

#[cfg(not(feature = "spotty"))]
fn list_backends() {
    println!("Available backends: ");
    for (&(name, _), idx) in BACKENDS.iter().zip(0..) {
        if idx == 0 {
            println!("- {name} (default)");
        } else {
            println!("- {name}");
        }
    }
}

#[derive(Debug, Error)]
pub enum ParseFileSizeError {
    #[error("empty argument")]
    EmptyInput,
    #[error("invalid suffix")]
    InvalidSuffix,
    #[error("invalid number: {0}")]
    InvalidNumber(#[from] std::num::ParseFloatError),
    #[error("non-finite number specified")]
    NotFinite(f64),
}

pub fn parse_file_size(input: &str) -> Result<u64, ParseFileSizeError> {
    use ParseFileSizeError::*;

    let mut iter = input.chars();
    let mut suffix = iter.next_back().ok_or(EmptyInput)?;
    let mut suffix_len = 0;

    let iec = matches!(suffix, 'i' | 'I');

    if iec {
        suffix_len += 1;
        suffix = iter.next_back().ok_or(InvalidSuffix)?;
    }

    let base: u64 = if iec { 1024 } else { 1000 };

    suffix_len += 1;
    let exponent = match suffix.to_ascii_uppercase() {
        '0'..='9' if !iec => {
            suffix_len -= 1;
            0
        }
        'K' => 1,
        'M' => 2,
        'G' => 3,
        'T' => 4,
        'P' => 5,
        'E' => 6,
        'Z' => 7,
        'Y' => 8,
        _ => return Err(InvalidSuffix),
    };

    let num = {
        let mut iter = input.chars();

        for _ in (&mut iter).rev().take(suffix_len) {}

        iter.as_str().parse::<f64>()?
    };

    if !num.is_finite() {
        return Err(NotFinite(num));
    }

    Ok((num * base.pow(exponent) as f64) as u64)
}

fn get_version_string() -> String {
    #[cfg(debug_assertions)]
    const BUILD_PROFILE: &str = "debug";
    #[cfg(not(debug_assertions))]
    const BUILD_PROFILE: &str = "release";

    format!(
        "{spottyvers} - using librespot {semver} {sha} (Built on {build_date}, Build ID: {build_id}, Profile: {build_profile})",
        spottyvers = VERSION,
        semver = version::SEMVER,
        sha = version::SHA_SHORT,
        build_date = version::BUILD_DATE,
        build_id = version::BUILD_ID,
        build_profile = BUILD_PROFILE
    )
}

/// Spotify's Desktop app uses these. Some of these are only available when requested with Spotify's client IDs.
#[cfg(not(feature = "spotty"))]
static OAUTH_SCOPES: &[&str] = &[
    //const OAUTH_SCOPES: Vec<&str> = vec![
    "app-remote-control",
    "playlist-modify",
    "playlist-modify-private",
    "playlist-modify-public",
    "playlist-read",
    "playlist-read-collaborative",
    "playlist-read-private",
    "streaming",
    "ugc-image-upload",
    "user-follow-modify",
    "user-follow-read",
    "user-library-modify",
    "user-library-read",
    "user-modify",
    "user-modify-playback-state",
    "user-modify-private",
    "user-personalized",
    "user-read-birthdate",
    "user-read-currently-playing",
    "user-read-email",
    "user-read-play-history",
    "user-read-playback-position",
    "user-read-playback-state",
    "user-read-private",
    "user-read-recently-played",
    "user-top-read",
];

struct Setup {
    format: AudioFormat,
    backend: SinkBuilder,
    device: Option<String>,
    mixer: MixerFn,
    cache: Option<Cache>,
    player_config: PlayerConfig,
    session_config: SessionConfig,
    connect_config: ConnectConfig,
    mixer_config: MixerConfig,
    credentials: Option<Credentials>,
    #[cfg(not(feature = "spotty"))]
    enable_oauth: bool,
    #[cfg(not(feature = "spotty"))]
    oauth_port: Option<u16>,
    enable_discovery: bool,
    zeroconf_port: u16,
    player_event_program: Option<String>,
    #[cfg(not(feature = "spotty"))]
    emit_sink_events: bool,
    zeroconf_ip: Vec<std::net::IpAddr>,
    // spotty
    authenticate: bool,
    single_track: Option<String>,
    start_position: u32,
    client_id: Option<String>,
    scopes: Option<String>,
    get_token: bool,
    save_token: Option<String>,
}

fn get_setup() -> Setup {
    const VALID_INITIAL_VOLUME_RANGE: RangeInclusive<u16> = 0..=100;
    #[cfg(not(feature = "spotty"))]
    const VALID_VOLUME_RANGE: RangeInclusive<f64> = 0.0..=100.0;
    const VALID_NORMALISATION_KNEE_RANGE: RangeInclusive<f64> = 0.0..=10.0;
    const VALID_NORMALISATION_PREGAIN_RANGE: RangeInclusive<f64> = -10.0..=10.0;
    const VALID_NORMALISATION_THRESHOLD_RANGE: RangeInclusive<f64> = -10.0..=0.0;
    const VALID_NORMALISATION_ATTACK_RANGE: RangeInclusive<u64> = 1..=500;
    const VALID_NORMALISATION_RELEASE_RANGE: RangeInclusive<u64> = 1..=1000;

    const ACCESS_TOKEN: &str = "access-token";
    const AP_PORT: &str = "ap-port";
    const AUTOPLAY: &str = "autoplay";
    const BACKEND: &str = "backend";
    const BITRATE: &str = "bitrate";
    const CACHE: &str = "cache";
    const CACHE_SIZE_LIMIT: &str = "cache-size-limit";
    const DEVICE: &str = "device";
    const DEVICE_TYPE: &str = "device-type";
    const DEVICE_IS_GROUP: &str = "group";
    const DISABLE_AUDIO_CACHE: &str = "disable-audio-cache";
    const DISABLE_CREDENTIAL_CACHE: &str = "disable-credential-cache";
    const DISABLE_DISCOVERY: &str = "disable-discovery";
    const DISABLE_GAPLESS: &str = "disable-gapless";
    const DITHER: &str = "dither";
    const EMIT_SINK_EVENTS: &str = "emit-sink-events";
    const ENABLE_OAUTH: &str = "enable-oauth";
    const ENABLE_VOLUME_NORMALISATION: &str = "enable-volume-normalisation";
    const FORMAT: &str = "format";
    const HELP: &str = "help";
    const INITIAL_VOLUME: &str = "initial-volume";
    const MIXER_TYPE: &str = "mixer";
    const ALSA_MIXER_DEVICE: &str = "alsa-mixer-device";
    const ALSA_MIXER_INDEX: &str = "alsa-mixer-index";
    const ALSA_MIXER_CONTROL: &str = "alsa-mixer-control";
    const NAME: &str = "name";
    const NORMALISATION_ATTACK: &str = "normalisation-attack";
    const NORMALISATION_GAIN_TYPE: &str = "normalisation-gain-type";
    const NORMALISATION_KNEE: &str = "normalisation-knee";
    const NORMALISATION_METHOD: &str = "normalisation-method";
    const NORMALISATION_PREGAIN: &str = "normalisation-pregain";
    const NORMALISATION_RELEASE: &str = "normalisation-release";
    const NORMALISATION_THRESHOLD: &str = "normalisation-threshold";
    const OAUTH_PORT: &str = "oauth-port";
    const ONEVENT: &str = "onevent";
    #[cfg(feature = "passthrough-decoder")]
    const PASSTHROUGH: &str = "passthrough";
    const PASSWORD: &str = "password";
    const PROXY: &str = "proxy";
    const QUIET: &str = "quiet";
    const SYSTEM_CACHE: &str = "system-cache";
    const TEMP_DIR: &str = "tmp";
    const USERNAME: &str = "username";
    const VERBOSE: &str = "verbose";
    const VERSION: &str = "version";
    const VOLUME_CTRL: &str = "volume-ctrl";
    const VOLUME_RANGE: &str = "volume-range";
    const ZEROCONF_PORT: &str = "zeroconf-port";
    const ZEROCONF_INTERFACE: &str = "zeroconf-interface";

    // Mostly arbitrary.
    const AP_PORT_SHORT: &str = "a";
    const AUTOPLAY_SHORT: &str = "A";
    const BACKEND_SHORT: &str = "B";
    const BITRATE_SHORT: &str = "b";
    const SYSTEM_CACHE_SHORT: &str = "C";
    const CACHE_SHORT: &str = "c";
    const DITHER_SHORT: &str = "D";
    const DEVICE_SHORT: &str = "d";
    const VOLUME_CTRL_SHORT: &str = "E";
    const VOLUME_RANGE_SHORT: &str = "e";
    const DEVICE_TYPE_SHORT: &str = "F";
    const FORMAT_SHORT: &str = "f";
    const DISABLE_AUDIO_CACHE_SHORT: &str = "G";
    const DISABLE_GAPLESS_SHORT: &str = "g";
    const DISABLE_CREDENTIAL_CACHE_SHORT: &str = "H";
    const HELP_SHORT: &str = "h";
    const ZEROCONF_INTERFACE_SHORT: &str = "i";
    const ENABLE_OAUTH_SHORT: &str = "j";
    const OAUTH_PORT_SHORT: &str = "K";
    const ACCESS_TOKEN_SHORT: &str = "k";
    const CACHE_SIZE_LIMIT_SHORT: &str = "M";
    const MIXER_TYPE_SHORT: &str = "m";
    const ENABLE_VOLUME_NORMALISATION_SHORT: &str = "N";
    const NAME_SHORT: &str = "n";
    const DISABLE_DISCOVERY_SHORT: &str = "O";
    const ONEVENT_SHORT: &str = "o";
    #[cfg(feature = "passthrough-decoder")]
    const PASSTHROUGH_SHORT: &str = "P";
    const PASSWORD_SHORT: &str = "p";
    const EMIT_SINK_EVENTS_SHORT: &str = "Q";
    const QUIET_SHORT: &str = "q";
    const INITIAL_VOLUME_SHORT: &str = "R";
    const ALSA_MIXER_DEVICE_SHORT: &str = "S";
    const ALSA_MIXER_INDEX_SHORT: &str = "s";
    const ALSA_MIXER_CONTROL_SHORT: &str = "T";
    const TEMP_DIR_SHORT: &str = "t";
    const NORMALISATION_ATTACK_SHORT: &str = "U";
    const USERNAME_SHORT: &str = "u";
    const VERSION_SHORT: &str = "V";
    const VERBOSE_SHORT: &str = "v";
    const NORMALISATION_GAIN_TYPE_SHORT: &str = "W";
    const NORMALISATION_KNEE_SHORT: &str = "w";
    const NORMALISATION_METHOD_SHORT: &str = "X";
    const PROXY_SHORT: &str = "x";
    const NORMALISATION_PREGAIN_SHORT: &str = "Y";
    const NORMALISATION_RELEASE_SHORT: &str = "y";
    const NORMALISATION_THRESHOLD_SHORT: &str = "Z";
    const ZEROCONF_PORT_SHORT: &str = "z";

    // Options that have different descriptions
    // depending on what backends were enabled at build time.
    #[cfg(feature = "alsa-backend")]
    const MIXER_TYPE_DESC: &str = "Mixer to use {alsa|softvol}. Defaults to softvol.";
    #[cfg(not(feature = "alsa-backend"))]
    const MIXER_TYPE_DESC: &str = "Not supported by the included audio backend(s).";
    #[cfg(any(
        feature = "alsa-backend",
        feature = "rodio-backend",
        feature = "portaudio-backend"
    ))]
    const DEVICE_DESC: &str = "Audio device to use. Use ? to list options if using alsa, portaudio or rodio. Defaults to the backend's default.";
    #[cfg(not(any(
        feature = "alsa-backend",
        feature = "rodio-backend",
        feature = "portaudio-backend"
    )))]
    const DEVICE_DESC: &str = "Not supported by the included audio backend(s).";
    #[cfg(feature = "alsa-backend")]
    const ALSA_MIXER_CONTROL_DESC: &str =
        "Alsa mixer control, e.g. PCM, Master or similar. Defaults to PCM.";
    #[cfg(not(feature = "alsa-backend"))]
    const ALSA_MIXER_CONTROL_DESC: &str = "Not supported by the included audio backend(s).";
    #[cfg(feature = "alsa-backend")]
    const ALSA_MIXER_DEVICE_DESC: &str = "Alsa mixer device, e.g hw:0 or similar from `aplay -l`. Defaults to `--device` if specified, default otherwise.";
    #[cfg(not(feature = "alsa-backend"))]
    const ALSA_MIXER_DEVICE_DESC: &str = "Not supported by the included audio backend(s).";
    #[cfg(feature = "alsa-backend")]
    const ALSA_MIXER_INDEX_DESC: &str = "Alsa index of the cards mixer. Defaults to 0.";
    #[cfg(not(feature = "alsa-backend"))]
    const ALSA_MIXER_INDEX_DESC: &str = "Not supported by the included audio backend(s).";
    #[cfg(feature = "alsa-backend")]
    const INITIAL_VOLUME_DESC: &str = "Initial volume in % from 0 - 100. Default for softvol: 50. For the alsa mixer: the current volume.";
    #[cfg(not(feature = "alsa-backend"))]
    const INITIAL_VOLUME_DESC: &str = "Initial volume in % from 0 - 100. Defaults to 50.";
    #[cfg(feature = "alsa-backend")]
    const VOLUME_RANGE_DESC: &str = "Range of the volume control (dB) from 0.0 to 100.0. Default for softvol: 60.0. For the alsa mixer: what the control supports.";
    #[cfg(not(feature = "alsa-backend"))]
    const VOLUME_RANGE_DESC: &str =
        "Range of the volume control (dB) from 0.0 to 100.0. Defaults to 60.0.";

    // Spotty
    const AUTHENTICATE: &str = "authenticate";
    const CHECK: &str = "check";
    const LYRION_MUSIC_SERVER: &str = "lms";
    const LMS_AUTH: &str = "lms-auth";
    const PLAYER_MAC: &str = "player-mac";
    const SINGLE_TRACK: &str = "single-track";
    const START_POSITION: &str = "start-position";
    const GET_TOKEN: &str = "get-token";
    const GET_TOKEN_SHORT: &str = "t";
    const SAVE_TOKEN: &str = "save-token";
    const SAVE_TOKEN_SHORT: &str = "T";
    const CLIENT_ID: &str = "client-id";
    const SCOPE: &str = "scope";

    let mut opts = getopts::Options::new();
    opts.optflag(
        HELP_SHORT,
        HELP,
        "Print this help menu.",
    )
    .optflag(
        VERSION_SHORT,
        VERSION,
        "Display librespot version string.",
    )
    .optflag(
        VERBOSE_SHORT,
        VERBOSE,
        "Enable verbose log output.",
    )
    .optflag(
        QUIET_SHORT,
        QUIET,
        "Only log warning and error messages.",
    )
    .optflag(
        DISABLE_AUDIO_CACHE_SHORT,
        DISABLE_AUDIO_CACHE,
        "Disable caching of the audio data.",
    )
    .optflag(
        DISABLE_CREDENTIAL_CACHE_SHORT,
        DISABLE_CREDENTIAL_CACHE,
        "Disable caching of credentials.",
    )
    .optflag(
        DISABLE_DISCOVERY_SHORT,
        DISABLE_DISCOVERY,
        "Disable zeroconf discovery mode.",
    )
    .optflag(
        DISABLE_GAPLESS_SHORT,
        DISABLE_GAPLESS,
        "Disable gapless playback.",
    )
    .optflag(
        EMIT_SINK_EVENTS_SHORT,
        EMIT_SINK_EVENTS,
        "Run PROGRAM set by `--onevent` before the sink is opened and after it is closed.",
    )
    .optflag(
        ENABLE_VOLUME_NORMALISATION_SHORT,
        ENABLE_VOLUME_NORMALISATION,
        "Play all tracks at approximately the same apparent volume.",
    )
    .optflag(
        ENABLE_OAUTH_SHORT,
        ENABLE_OAUTH,
        "Perform interactive OAuth sign in.",
    )
    .optopt(
        NAME_SHORT,
        NAME,
        "Device name. Defaults to Librespot.",
        "NAME",
    )
    .optopt(
        BITRATE_SHORT,
        BITRATE,
        "Bitrate (kbps) {96|160|320}. Defaults to 160.",
        "BITRATE",
    )
    .optopt(
        FORMAT_SHORT,
        FORMAT,
        "Output format {F64|F32|S32|S24|S24_3|S16}. Defaults to S16.",
        "FORMAT",
    )
    .optopt(
        DITHER_SHORT,
        DITHER,
        "Specify the dither algorithm to use {none|gpdf|tpdf|tpdf_hp}. Defaults to tpdf for formats S16, S24, S24_3 and none for other formats.",
        "DITHER",
    )
    .optopt(
        DEVICE_TYPE_SHORT,
        DEVICE_TYPE,
        "Displayed device type. Defaults to speaker.",
        "TYPE",
    ).optflag(
        "",
        DEVICE_IS_GROUP,
        "Whether the device represents a group. Defaults to false.",
    )
    .optopt(
        TEMP_DIR_SHORT,
        TEMP_DIR,
        "Path to a directory where files will be temporarily stored while downloading.",
        "PATH",
    )
    .optopt(
        CACHE_SHORT,
        CACHE,
        "Path to a directory where files will be cached after downloading.",
        "PATH",
    )
    .optopt(
        SYSTEM_CACHE_SHORT,
        SYSTEM_CACHE,
        "Path to a directory where system files (credentials, volume) will be cached. May be different from the `--cache` option value.",
        "PATH",
    )
    .optopt(
        CACHE_SIZE_LIMIT_SHORT,
        CACHE_SIZE_LIMIT,
        "Limits the size of the cache for audio files. It's possible to use suffixes like K, M or G, e.g. 16G for example.",
        "SIZE"
    )
    .optopt(
        BACKEND_SHORT,
        BACKEND,
        "Audio backend to use. Use ? to list options.",
        "NAME",
    )
    .optopt(
        USERNAME_SHORT,
        USERNAME,
        "Username used to sign in with.",
        "USERNAME",
    )
    .optopt(
        PASSWORD_SHORT,
        PASSWORD,
        "Password used to sign in with.",
        "PASSWORD",
    )
    .optopt(
        ACCESS_TOKEN_SHORT,
        ACCESS_TOKEN,
        "Spotify access token to sign in with.",
        "TOKEN",
    )
    .optopt(
        OAUTH_PORT_SHORT,
        OAUTH_PORT,
        "The port the oauth redirect server uses 1 - 65535. Ports <= 1024 may require root privileges.",
        "PORT",
    )
    .optopt(
        ONEVENT_SHORT,
        ONEVENT,
        "Run PROGRAM when a playback event occurs.",
        "PROGRAM",
    )
    .optopt(
        ALSA_MIXER_CONTROL_SHORT,
        ALSA_MIXER_CONTROL,
        ALSA_MIXER_CONTROL_DESC,
        "NAME",
    )
    .optopt(
        ALSA_MIXER_DEVICE_SHORT,
        ALSA_MIXER_DEVICE,
        ALSA_MIXER_DEVICE_DESC,
        "DEVICE",
    )
    .optopt(
        ALSA_MIXER_INDEX_SHORT,
        ALSA_MIXER_INDEX,
        ALSA_MIXER_INDEX_DESC,
        "NUMBER",
    )
    .optopt(
        MIXER_TYPE_SHORT,
        MIXER_TYPE,
        MIXER_TYPE_DESC,
        "MIXER",
    )
    .optopt(
        DEVICE_SHORT,
        DEVICE,
        DEVICE_DESC,
        "NAME",
    )
    .optopt(
        INITIAL_VOLUME_SHORT,
        INITIAL_VOLUME,
        INITIAL_VOLUME_DESC,
        "VOLUME",
    )
    .optopt(
        VOLUME_CTRL_SHORT,
        VOLUME_CTRL,
        "Volume control scale type {cubic|fixed|linear|log}. Defaults to log.",
        "VOLUME_CTRL"
    )
    .optopt(
        VOLUME_RANGE_SHORT,
        VOLUME_RANGE,
        VOLUME_RANGE_DESC,
        "RANGE",
    )
    .optopt(
        NORMALISATION_METHOD_SHORT,
        NORMALISATION_METHOD,
        "Specify the normalisation method to use {basic|dynamic}. Defaults to dynamic.",
        "METHOD",
    )
    .optopt(
        NORMALISATION_GAIN_TYPE_SHORT,
        NORMALISATION_GAIN_TYPE,
        "Specify the normalisation gain type to use {track|album|auto}. Defaults to auto.",
        "TYPE",
    )
    .optopt(
        NORMALISATION_PREGAIN_SHORT,
        NORMALISATION_PREGAIN,
        "Pregain (dB) applied by volume normalisation from -10.0 to 10.0. Defaults to 0.0.",
        "PREGAIN",
    )
    .optopt(
        NORMALISATION_THRESHOLD_SHORT,
        NORMALISATION_THRESHOLD,
        "Threshold (dBFS) at which point the dynamic limiter engages to prevent clipping from 0.0 to -10.0. Defaults to -2.0.",
        "THRESHOLD",
    )
    .optopt(
        NORMALISATION_ATTACK_SHORT,
        NORMALISATION_ATTACK,
        "Attack time (ms) in which the dynamic limiter reduces gain from 1 to 500. Defaults to 5.",
        "TIME",
    )
    .optopt(
        NORMALISATION_RELEASE_SHORT,
        NORMALISATION_RELEASE,
        "Release or decay time (ms) in which the dynamic limiter restores gain from 1 to 1000. Defaults to 100.",
        "TIME",
    )
    .optopt(
        NORMALISATION_KNEE_SHORT,
        NORMALISATION_KNEE,
        "Knee width (dB) of the dynamic limiter from 0.0 to 10.0. Defaults to 5.0.",
        "KNEE",
    )
    .optopt(
        ZEROCONF_PORT_SHORT,
        ZEROCONF_PORT,
        "The port the internal server advertises over zeroconf 1 - 65535. Ports <= 1024 may require root privileges.",
        "PORT",
    )
    .optopt(
        PROXY_SHORT,
        PROXY,
        "HTTP proxy to use when connecting.",
        "URL",
    )
    .optopt(
        AP_PORT_SHORT,
        AP_PORT,
        "Connect to an AP with a specified port 1 - 65535. Available ports are usually 80, 443 and 4070.",
        "PORT",
    )
    .optopt(
        AUTOPLAY_SHORT,
        AUTOPLAY,
        "Explicitly set autoplay {on|off}. Defaults to following the client setting.",
        "OVERRIDE",
    )
    .optopt(
        ZEROCONF_INTERFACE_SHORT,
        ZEROCONF_INTERFACE,
        "Comma-separated interface IP addresses on which zeroconf will bind. Defaults to all interfaces. Ignored by DNS-SD.",
        "IP"
    );

    #[cfg(feature = "passthrough-decoder")]
    opts.optflag(
        PASSTHROUGH_SHORT,
        PASSTHROUGH,
        "Pass a raw stream to the output. Only works with the pipe and subprocess backends.",
    );

    // Spotty
    opts.optflag(
        "",
        AUTHENTICATE,
        "Authenticate using a Spotify app. Make sure you define a cache folder to store credentials."
    )
    .optopt(
        "",
        SINGLE_TRACK,
        "[S] Play a single track ID and exit.",
        "ID"
    )
    .optopt(
        "",
        START_POSITION,
        "Position (in seconds) where playback should be started. Only valid with the --single-track option.",
        "STARTPOSITION"
    )
    .optflag(
        "",
        CHECK,
        "Run quick internal check"
    )
    .optopt(
        "",
        CLIENT_ID,
        "A Spotify client_id to be used to get the oauth token. Required with the --get-token request.",
        "CLIENT_ID"
    )
    .optopt(
        "",
        SCOPE,
        "The scopes you want to have access to with the oauth token.",
        "SCOPE"
    )
    .optflag(
        GET_TOKEN_SHORT,
        GET_TOKEN,
        "Get oauth token to be used with the web API etc. and print it to the console."
    )
    .optopt(
        SAVE_TOKEN_SHORT,
        SAVE_TOKEN,
        "Get oauth token to be used with the web API etc. and store it in the given file.",
        "TOKENFILE"
    )
    .optopt(
        "",
        LYRION_MUSIC_SERVER,
        "hostname and port of Logitech Media Server instance (eg. localhost:9000)",
        "LMS"
    )
    .optopt(
        "",
        LMS_AUTH,
        "Authentication data to access Logitech Media Server",
        "LMSAUTH"
    )
    .optopt(
        "",
        PLAYER_MAC,
        "MAC address of the Squeezebox to be controlled",
        "MAC"
    );

    let args: Vec<_> = std::env::args_os()
        .filter_map(|s| match s.into_string() {
            Ok(valid) => Some(valid),
            Err(s) => {
                eprintln!(
                    "Command line argument was not valid Unicode and will not be evaluated: {s:?}"
                );
                None
            }
        })
        .collect();

    let matches = match opts.parse(&args[1..]) {
        Ok(m) => m,
        Err(e) => {
            eprintln!("Error parsing command line options: {e}");
            println!("\n{}", usage(&args[0], &opts));
            exit(1);
        }
    };

    let stripped_env_key = |k: &str| {
        k.trim_start_matches("LIBRESPOT_")
            .replace('_', "-")
            .to_lowercase()
    };

    let env_vars: Vec<_> = env::vars_os().filter_map(|(k, v)| match k.into_string() {
        Ok(key) if key.starts_with("LIBRESPOT_") => {
            let stripped_key = stripped_env_key(&key);
            // We only care about long option/flag names.
            if stripped_key.chars().count() > 1 && matches.opt_defined(&stripped_key) {
                match v.into_string() {
                    Ok(value) => Some((key, value)),
                    Err(s) => {
                        eprintln!("Environment variable was not valid Unicode and will not be evaluated: {key}={s:?}");
                        None
                    }
                }
            } else {
                None
            }
        },
        _ => None
    })
    .collect();

    let opt_present =
        |opt| matches.opt_present(opt) || env_vars.iter().any(|(k, _)| stripped_env_key(k) == opt);

    let opt_str = |opt| {
        if matches.opt_present(opt) {
            matches.opt_str(opt)
        } else {
            env_vars
                .iter()
                .find(|(k, _)| stripped_env_key(k) == opt)
                .map(|(_, v)| v.to_string())
        }
    };

    if opt_present(HELP) {
        println!("{}", usage(&args[0], &opts));
        exit(0);
    }

    if opt_present(VERSION) {
        println!("{}", get_version_string());
        exit(0);
    }

    #[cfg(feature = "spotty")]
    if opt_present(CHECK) {
        spotty::check(get_version_string());
    }

    #[cfg(debug_assertions)]
    setup_logging(opt_present(QUIET), opt_present(VERBOSE));

    info!("{}", get_version_string());

    if !env_vars.is_empty() {
        trace!("Environment variable(s):");

        for (k, v) in &env_vars {
            if matches!(
                k.as_str(),
                "LIBRESPOT_PASSWORD" | "LIBRESPOT_USERNAME" | "LIBRESPOT_ACCESS_TOKEN"
            ) {
                trace!("\t\t{k}=\"XXXXXXXX\"");
            } else if v.is_empty() {
                trace!("\t\t{k}=");
            } else {
                trace!("\t\t{k}=\"{v}\"");
            }
        }
    }

    let args_len = args.len();

    if args_len > 1 {
        trace!("Command line argument(s):");

        for (index, key) in args.iter().enumerate() {
            let opt = {
                let key = key.trim_start_matches('-');

                if let Some((s, _)) = key.split_once('=') {
                    s
                } else {
                    key
                }
            };

            if index > 0
                && key.starts_with('-')
                && &args[index - 1] != key
                && matches.opt_defined(opt)
                && matches.opt_present(opt)
            {
                if matches!(
                    opt,
                    PASSWORD
                        | PASSWORD_SHORT
                        | USERNAME
                        | USERNAME_SHORT
                        | ACCESS_TOKEN
                        | ACCESS_TOKEN_SHORT
                ) {
                    // Don't log creds.
                    trace!("\t\t{opt} \"XXXXXXXX\"");
                } else {
                    let value = matches.opt_str(opt).unwrap_or_default();
                    if value.is_empty() {
                        trace!("\t\t{opt}");
                    } else {
                        trace!("\t\t{opt} \"{value}\"");
                    }
                }
            }
        }
    }

    #[cfg(not(feature = "alsa-backend"))]
    for a in &[
        MIXER_TYPE,
        ALSA_MIXER_DEVICE,
        ALSA_MIXER_INDEX,
        ALSA_MIXER_CONTROL,
    ] {
        if opt_present(a) {
            warn!("Alsa specific options have no effect if the alsa backend is not enabled at build time.");
            break;
        }
    }

    #[cfg(not(feature = "spotty"))]
    let backend_name = opt_str(BACKEND);
    #[cfg(not(feature = "spotty"))]
    if backend_name == Some("?".into()) {
        list_backends();
        exit(0);
    }

    let invalid_error_msg =
        |long: &str, short: &str, invalid: &str, valid_values: &str, default_value: &str| {
            error!("Invalid `--{long}` / `-{short}`: \"{invalid}\"");

            if !valid_values.is_empty() {
                println!("Valid `--{long}` / `-{short}` values: {valid_values}");
            }

            if !default_value.is_empty() {
                println!("Default: {default_value}");
            }
        };

    let empty_string_error_msg = |long: &str, short: &str| {
        error!("`--{long}` / `-{short}` can not be an empty string");
        exit(1);
    };

    #[cfg(not(feature = "spotty"))]
    let backend = audio_backend::find(backend_name).unwrap_or_else(|| {
        invalid_error_msg(
            BACKEND,
            BACKEND_SHORT,
            &opt_str(BACKEND).unwrap_or_default(),
            "",
            "",
        );

        list_backends();
        exit(1);
    });

    #[cfg(feature = "spotty")]
    let backend = audio_backend::find(None).unwrap();

    #[cfg(not(feature = "spotty"))]
    let format = opt_str(FORMAT)
        .as_deref()
        .map(|format| {
            AudioFormat::from_str(format).unwrap_or_else(|_| {
                let default_value = &format!("{:?}", AudioFormat::default());
                invalid_error_msg(
                    FORMAT,
                    FORMAT_SHORT,
                    format,
                    "F64, F32, S32, S24, S24_3, S16",
                    default_value,
                );

                exit(1);
            })
        })
        .unwrap_or_default();

    #[cfg(feature = "spotty")]
    let format = AudioFormat::default();

    #[cfg(feature = "spotty")]
    let device = Some(NULLDEVICE.to_string());

    #[cfg(not(feature = "spotty"))]
    let device = opt_str(DEVICE);
    if let Some(ref value) = device {
        if value == "?" {
            #[cfg(not(feature = "spotty"))]
            backend(device, format);
            exit(0);
        } else if value.is_empty() {
            empty_string_error_msg(DEVICE, DEVICE_SHORT);
        }
    }

    #[cfg(feature = "alsa-backend")]
    let mixer_type = opt_str(MIXER_TYPE);
    #[cfg(all(not(feature = "alsa-backend"), not(feature = "spotty")))]
    let mixer_type: Option<String> = None;

    #[cfg(not(feature = "spotty"))]
    let mixer = mixer::find(mixer_type.as_deref()).unwrap_or_else(|| {
        invalid_error_msg(
            MIXER_TYPE,
            MIXER_TYPE_SHORT,
            &opt_str(MIXER_TYPE).unwrap_or_default(),
            "alsa, softvol",
            "softvol",
        );

        exit(1);
    });

    #[cfg(feature = "spotty")]
    let mixer = mixer::find(Some(SoftMixer::NAME)).expect("Invalid mixer");

    #[cfg(feature = "spotty")]
    let is_alsa_mixer = false;

    #[cfg(not(feature = "spotty"))]
    let is_alsa_mixer = match mixer_type.as_deref() {
        #[cfg(feature = "alsa-backend")]
        Some(AlsaMixer::NAME) => true,
        _ => false,
    };

    #[cfg(feature = "alsa-backend")]
    if !is_alsa_mixer {
        for a in &[ALSA_MIXER_DEVICE, ALSA_MIXER_INDEX, ALSA_MIXER_CONTROL] {
            if opt_present(a) {
                warn!("Alsa specific mixer options have no effect if not using the alsa mixer.");
                break;
            }
        }
    }

    let mixer_config = {
        let mixer_default_config = MixerConfig::default();

        #[cfg(feature = "alsa-backend")]
        let index = if !is_alsa_mixer {
            mixer_default_config.index
        } else {
            opt_str(ALSA_MIXER_INDEX)
                .map(|index| {
                    index.parse::<u32>().unwrap_or_else(|_| {
                        invalid_error_msg(
                            ALSA_MIXER_INDEX,
                            ALSA_MIXER_INDEX_SHORT,
                            &index,
                            "",
                            &mixer_default_config.index.to_string(),
                        );

                        exit(1);
                    })
                })
                .unwrap_or_else(|| match device {
                    // Look for the dev index portion of --device.
                    // Specifically <dev index> when --device is <something>:CARD=<card name>,DEV=<dev index>
                    // or <something>:<card index>,<dev index>.

                    // If --device does not contain a ',' it does not contain a dev index.
                    // In the case that the dev index is omitted it is assumed to be 0 (mixer_default_config.index).
                    // Malformed --device values will also fallback to mixer_default_config.index.
                    Some(ref device_name) if device_name.contains(',') => {
                        // Turn <something>:CARD=<card name>,DEV=<dev index> or <something>:<card index>,<dev index>
                        // into DEV=<dev index> or <dev index>.
                        let dev = &device_name[device_name.find(',').unwrap_or_default()..]
                            .trim_start_matches(',');

                        // Turn DEV=<dev index> into <dev index> (noop if it's already <dev index>)
                        // and then parse <dev index>.
                        // Malformed --device values will fail the parse and fallback to mixer_default_config.index.
                        dev[dev.find('=').unwrap_or_default()..]
                            .trim_start_matches('=')
                            .parse::<u32>()
                            .unwrap_or(mixer_default_config.index)
                    }
                    _ => mixer_default_config.index,
                })
        };

        #[cfg(not(feature = "alsa-backend"))]
        let index = mixer_default_config.index;

        #[cfg(feature = "alsa-backend")]
        let device = if !is_alsa_mixer {
            mixer_default_config.device
        } else {
            match opt_str(ALSA_MIXER_DEVICE) {
                Some(mixer_device) => {
                    if mixer_device.is_empty() {
                        empty_string_error_msg(ALSA_MIXER_DEVICE, ALSA_MIXER_DEVICE_SHORT);
                    }

                    mixer_device
                }
                None => match device {
                    Some(ref device_name) => {
                        // Look for the card name or card index portion of --device.
                        // Specifically <card name> when --device is <something>:CARD=<card name>,DEV=<dev index>
                        // or card index when --device is <something>:<card index>,<dev index>.
                        // --device values like `pulse`, `default`, `jack` may be valid but there is no way to
                        // infer automatically what the mixer should be so they fail auto fallback
                        // so --alsa-mixer-device must be manually specified in those situations.
                        let start_index = device_name.find(':').unwrap_or_default();

                        let end_index = match device_name.find(',') {
                            Some(index) if index > start_index => index,
                            _ => device_name.len(),
                        };

                        let card = &device_name[start_index..end_index];

                        if card.starts_with(':') {
                            // mixers are assumed to be hw:CARD=<card name> or hw:<card index>.
                            "hw".to_owned() + card
                        } else {
                            error!(
                                "Could not find an alsa mixer for \"{}\", it must be specified with `--{}` / `-{}`",
                                &device.unwrap_or_default(),
                                ALSA_MIXER_DEVICE,
                                ALSA_MIXER_DEVICE_SHORT
                            );

                            exit(1);
                        }
                    }
                    None => {
                        error!(
                            "`--{}` / `-{}` or `--{}` / `-{}` \
                            must be specified when `--{}` / `-{}` is set to \"alsa\"",
                            DEVICE,
                            DEVICE_SHORT,
                            ALSA_MIXER_DEVICE,
                            ALSA_MIXER_DEVICE_SHORT,
                            MIXER_TYPE,
                            MIXER_TYPE_SHORT
                        );

                        exit(1);
                    }
                },
            }
        };

        #[cfg(not(feature = "alsa-backend"))]
        let device = mixer_default_config.device;

        #[cfg(feature = "alsa-backend")]
        let control = opt_str(ALSA_MIXER_CONTROL).unwrap_or(mixer_default_config.control);

        #[cfg(feature = "alsa-backend")]
        if control.is_empty() {
            empty_string_error_msg(ALSA_MIXER_CONTROL, ALSA_MIXER_CONTROL_SHORT);
        }

        #[cfg(not(feature = "alsa-backend"))]
        let control = mixer_default_config.control;

        #[cfg(feature = "spotty")]
        let volume_ctrl = VolumeCtrl::Linear;

        #[cfg(not(feature = "spotty"))]
        let volume_range = opt_str(VOLUME_RANGE)
            .map(|range| match range.parse::<f64>() {
                Ok(value) if (VALID_VOLUME_RANGE).contains(&value) => value,
                _ => {
                    let valid_values = &format!(
                        "{} - {}",
                        VALID_VOLUME_RANGE.start(),
                        VALID_VOLUME_RANGE.end()
                    );

                    #[cfg(feature = "alsa-backend")]
                    let default_value = &format!(
                        "softvol - {}, alsa - what the control supports",
                        VolumeCtrl::DEFAULT_DB_RANGE
                    );

                    #[cfg(not(feature = "alsa-backend"))]
                    let default_value = &VolumeCtrl::DEFAULT_DB_RANGE.to_string();

                    invalid_error_msg(
                        VOLUME_RANGE,
                        VOLUME_RANGE_SHORT,
                        &range,
                        valid_values,
                        default_value,
                    );

                    exit(1);
                }
            })
            .unwrap_or_else(|| {
                if is_alsa_mixer {
                    0.0
                } else {
                    VolumeCtrl::DEFAULT_DB_RANGE
                }
            });

        #[cfg(not(feature = "spotty"))]
        let volume_ctrl = opt_str(VOLUME_CTRL)
            .as_deref()
            .map(|volume_ctrl| {
                VolumeCtrl::from_str_with_range(volume_ctrl, volume_range).unwrap_or_else(|_| {
                    invalid_error_msg(
                        VOLUME_CTRL,
                        VOLUME_CTRL_SHORT,
                        volume_ctrl,
                        "cubic, fixed, linear, log",
                        "log",
                    );

                    exit(1);
                })
            })
            .unwrap_or_else(|| VolumeCtrl::Log(volume_range));

        MixerConfig {
            device,
            control,
            index,
            volume_ctrl,
        }
    };

    let tmp_dir = opt_str(TEMP_DIR).map_or(SessionConfig::default().tmp_dir, |p| {
        let tmp_dir = PathBuf::from(p);
        if let Err(e) = create_dir_all(&tmp_dir) {
            error!("could not create or access specified tmp directory: {}", e);
            exit(1);
        }
        tmp_dir
    });

    let enable_oauth = opt_present(ENABLE_OAUTH);

    let cache = {
        let volume_dir = opt_str(SYSTEM_CACHE)
            .or_else(|| opt_str(CACHE))
            .map(|p| p.into());

        let cred_dir = if opt_present(DISABLE_CREDENTIAL_CACHE) {
            None
        } else {
            volume_dir.clone()
        };

        let audio_dir = if opt_present(DISABLE_AUDIO_CACHE) {
            None
        } else {
            #[cfg(feature = "spotty")]
            if !opt_present(SINGLE_TRACK) {
                None
            } else {
                opt_str(CACHE)
                    .as_ref()
                    .map(|p| AsRef::<Path>::as_ref(p).join("files"))
            }

            #[cfg(not(feature = "spotty"))]
            opt_str(CACHE)
                .as_ref()
                .map(|p| AsRef::<Path>::as_ref(p).join("files"))
        };

        let limit = if audio_dir.is_some() {
            opt_str(CACHE_SIZE_LIMIT)
                .as_deref()
                .map(parse_file_size)
                .map(|e| {
                    e.unwrap_or_else(|e| {
                        invalid_error_msg(
                            CACHE_SIZE_LIMIT,
                            CACHE_SIZE_LIMIT_SHORT,
                            &e.to_string(),
                            "",
                            "",
                        );

                        exit(1);
                    })
                })
        } else {
            None
        };

        if audio_dir.is_none() && opt_present(CACHE_SIZE_LIMIT) {
            warn!(
                "Without a `--{}` / `-{}` path, and/or if the `--{}` / `-{}` flag is set, `--{}` / `-{}` has no effect.",
                CACHE, CACHE_SHORT, DISABLE_AUDIO_CACHE, DISABLE_AUDIO_CACHE_SHORT, CACHE_SIZE_LIMIT, CACHE_SIZE_LIMIT_SHORT
            );
        }

        let cache = match Cache::new(cred_dir.clone(), volume_dir, audio_dir, limit) {
            Ok(cache) => Some(cache),
            Err(e) => {
                warn!("Cannot create cache: {}", e);
                None
            }
        };

        if enable_oauth && (cache.is_none() || cred_dir.is_none()) {
            warn!("Credential caching is unavailable, but advisable when using OAuth login.");
        }

<<<<<<< HEAD
    #[cfg(feature = "spotty")]
    let enable_oauth = false;
    #[cfg(not(feature = "spotty"))]
    let enable_oauth = opt_present(ENABLE_OAUTH);
=======
        cache
    };
>>>>>>> f43ed299

    let credentials = {
        let cached_creds = cache.as_ref().and_then(Cache::credentials);

        if let Some(access_token) = opt_str(ACCESS_TOKEN) {
            if access_token.is_empty() {
                empty_string_error_msg(ACCESS_TOKEN, ACCESS_TOKEN_SHORT);
            }
            Some(Credentials::with_access_token(access_token))
        } else if let Some(username) = opt_str(USERNAME) {
            if username.is_empty() {
                empty_string_error_msg(USERNAME, USERNAME_SHORT);
            }
            if opt_present(PASSWORD) {
                error!("Invalid `--{PASSWORD}` / `-{PASSWORD_SHORT}`: Password authentication no longer supported, use OAuth");
                exit(1);
            }
            match cached_creds {
                Some(creds) if Some(username) == creds.username => {
                    trace!("Using cached credentials for specified username.");
                    Some(creds)
                }
                _ => {
                    trace!("No cached credentials for specified username.");
                    None
                }
            }
        } else {
            if cached_creds.is_some() {
                trace!("Using cached credentials.");
            }
            cached_creds
        }
    };

    // don't enable discovery while fetching tracks or tokens
    let enable_discovery = !opt_present(DISABLE_DISCOVERY)
        && !opt_present(SINGLE_TRACK)
        && !opt_present(SAVE_TOKEN)
        && !opt_present(GET_TOKEN);

    if credentials.is_none() && !enable_discovery && !enable_oauth {
        error!("Credentials are required if discovery and oauth login are disabled.");
        exit(1);
    }

    #[cfg(not(feature = "spotty"))]
    let oauth_port = if opt_present(OAUTH_PORT) {
        if !enable_oauth {
            warn!(
                "Without the `--{}` / `-{}` flag set `--{}` / `-{}` has no effect.",
                ENABLE_OAUTH, ENABLE_OAUTH_SHORT, OAUTH_PORT, OAUTH_PORT_SHORT
            );
        }
        opt_str(OAUTH_PORT)
            .map(|port| match port.parse::<u16>() {
                Ok(value) => {
                    if value > 0 {
                        Some(value)
                    } else {
                        None
                    }
                }
                _ => {
                    let valid_values = &format!("1 - {}", u16::MAX);
                    invalid_error_msg(OAUTH_PORT, OAUTH_PORT_SHORT, &port, valid_values, "");

                    exit(1);
                }
            })
            .unwrap_or(None)
    } else {
        Some(5588)
    };

    if !enable_discovery && opt_present(ZEROCONF_PORT) {
        warn!(
            "With the `--{}` / `-{}` flag set `--{}` / `-{}` has no effect.",
            DISABLE_DISCOVERY, DISABLE_DISCOVERY_SHORT, ZEROCONF_PORT, ZEROCONF_PORT_SHORT
        );
    }

    let zeroconf_port = if enable_discovery {
        opt_str(ZEROCONF_PORT)
            .map(|port| match port.parse::<u16>() {
                Ok(value) if value != 0 => value,
                _ => {
                    let valid_values = &format!("1 - {}", u16::MAX);
                    invalid_error_msg(ZEROCONF_PORT, ZEROCONF_PORT_SHORT, &port, valid_values, "");

                    exit(1);
                }
            })
            .unwrap_or(0)
    } else {
        0
    };

    // #1046: not all connections are supplied an `autoplay` user attribute to run statelessly.
    // This knob allows for a manual override.
    let autoplay = match opt_str(AUTOPLAY) {
        Some(value) => match value.as_ref() {
            "on" => Some(true),
            "off" => Some(false),
            _ => {
                invalid_error_msg(
                    AUTOPLAY,
                    AUTOPLAY_SHORT,
                    &opt_str(AUTOPLAY).unwrap_or_default(),
                    "on, off",
                    "",
                );
                exit(1);
            }
        },
        None => SessionConfig::default().autoplay,
    };

    let zeroconf_ip: Vec<std::net::IpAddr> = if opt_present(ZEROCONF_INTERFACE) {
        if let Some(zeroconf_ip) = opt_str(ZEROCONF_INTERFACE) {
            zeroconf_ip
                .split(',')
                .map(|s| {
                    s.trim().parse::<std::net::IpAddr>().unwrap_or_else(|_| {
                        invalid_error_msg(
                            ZEROCONF_INTERFACE,
                            ZEROCONF_INTERFACE_SHORT,
                            s,
                            "IPv4 and IPv6 addresses",
                            "",
                        );
                        exit(1);
                    })
                })
                .collect()
        } else {
            warn!("Unable to use zeroconf-interface option, default to all interfaces.");
            vec![]
        }
    } else {
        vec![]
    };

    let connect_config = {
        let connect_default_config = ConnectConfig::default();

        let name = opt_str(NAME).unwrap_or_else(|| connect_default_config.name.clone());

        if name.is_empty() {
            empty_string_error_msg(NAME, NAME_SHORT);
            exit(1);
        }

        #[cfg(feature = "pulseaudio-backend")]
        {
            if env::var("PULSE_PROP_application.name").is_err() {
                let pulseaudio_name = if name != connect_default_config.name {
                    format!("{} - {}", connect_default_config.name, name)
                } else {
                    name.clone()
                };

                env::set_var("PULSE_PROP_application.name", pulseaudio_name);
            }

            if env::var("PULSE_PROP_application.version").is_err() {
                env::set_var("PULSE_PROP_application.version", version::SEMVER);
            }

            if env::var("PULSE_PROP_application.icon_name").is_err() {
                env::set_var("PULSE_PROP_application.icon_name", "audio-x-generic");
            }

            if env::var("PULSE_PROP_application.process.binary").is_err() {
                env::set_var("PULSE_PROP_application.process.binary", "librespot");
            }

            if env::var("PULSE_PROP_stream.description").is_err() {
                env::set_var("PULSE_PROP_stream.description", "Spotify Connect endpoint");
            }

            if env::var("PULSE_PROP_media.software").is_err() {
                env::set_var("PULSE_PROP_media.software", "Spotify");
            }

            if env::var("PULSE_PROP_media.role").is_err() {
                env::set_var("PULSE_PROP_media.role", "music");
            }
        }

        let initial_volume = opt_str(INITIAL_VOLUME)
            .map(|initial_volume| {
                let volume = match initial_volume.parse::<u16>() {
                    Ok(value) if (VALID_INITIAL_VOLUME_RANGE).contains(&value) => value,
                    _ => {
                        let valid_values = &format!(
                            "{} - {}",
                            VALID_INITIAL_VOLUME_RANGE.start(),
                            VALID_INITIAL_VOLUME_RANGE.end()
                        );

                        #[cfg(feature = "alsa-backend")]
                        let default_value = &format!(
                            "{}, or the current value when the alsa mixer is used.",
                            connect_default_config.initial_volume.unwrap_or_default()
                        );

                        #[cfg(not(feature = "alsa-backend"))]
                        let default_value = &connect_default_config
                            .initial_volume
                            .unwrap_or_default()
                            .to_string();

                        invalid_error_msg(
                            INITIAL_VOLUME,
                            INITIAL_VOLUME_SHORT,
                            &initial_volume,
                            valid_values,
                            default_value,
                        );

                        exit(1);
                    }
                };

                (volume as f32 / 100.0 * VolumeCtrl::MAX_VOLUME as f32) as u16
            })
            .or_else(|| {
                if is_alsa_mixer {
                    None
                } else {
                    cache.as_ref().and_then(Cache::volume)
                }
            });

        let device_type = opt_str(DEVICE_TYPE)
            .as_deref()
            .map(|device_type| {
                DeviceType::from_str(device_type).unwrap_or_else(|_| {
                    invalid_error_msg(
                        DEVICE_TYPE,
                        DEVICE_TYPE_SHORT,
                        device_type,
                        "computer, tablet, smartphone, \
                        speaker, tv, avr, stb, audiodongle, \
                        gameconsole, castaudio, castvideo, \
                        automobile, smartwatch, chromebook, \
                        carthing, homething",
                        DeviceType::default().into(),
                    );

                    exit(1);
                })
            })
            .unwrap_or_default();

        let is_group = opt_present(DEVICE_IS_GROUP);

        let has_volume_ctrl = !matches!(mixer_config.volume_ctrl, VolumeCtrl::Fixed);

        ConnectConfig {
            name,
            device_type,
            is_group,
            initial_volume,
            has_volume_ctrl,
        }
    };

    let session_config = SessionConfig {
        device_id: device_id(&connect_config.name),
        proxy: opt_str(PROXY).or_else(|| std::env::var("http_proxy").ok()).map(
            |s| {
                match Url::parse(&s) {
                    Ok(url) => {
                        if url.host().is_none() || url.port_or_known_default().is_none() {
                            error!("Invalid proxy url, only URLs on the format \"http(s)://host:port\" are allowed");
                            exit(1);
                        }

                        url
                    },
                    Err(e) => {
                        error!("Invalid proxy URL: \"{}\", only URLs in the format \"http(s)://host:port\" are allowed", e);
                        exit(1);
                    }
                }
            },
        ),
        ap_port: opt_str(AP_PORT).map(|port| match port.parse::<u16>() {
            Ok(value) if value != 0 => value,
            _ => {
                let valid_values = &format!("1 - {}", u16::MAX);
                invalid_error_msg(AP_PORT, AP_PORT_SHORT, &port, valid_values, "");

                exit(1);
            }
        }),
		tmp_dir,
		autoplay,
		..SessionConfig::default()
    };

    let player_config = {
        let player_default_config = PlayerConfig::default();

        let bitrate = opt_str(BITRATE)
            .as_deref()
            .map(|bitrate| {
                Bitrate::from_str(bitrate).unwrap_or_else(|_| {
                    invalid_error_msg(BITRATE, BITRATE_SHORT, bitrate, "96, 160, 320", "160");
                    exit(1);
                })
            })
            .unwrap_or(player_default_config.bitrate);

        let gapless = !opt_present(DISABLE_GAPLESS);

        let normalisation = opt_present(ENABLE_VOLUME_NORMALISATION);

        let normalisation_method;
        let normalisation_type;
        let normalisation_pregain_db;
        let normalisation_threshold_dbfs;
        let normalisation_attack_cf;
        let normalisation_release_cf;
        let normalisation_knee_db;

        if !normalisation {
            for a in &[
                NORMALISATION_METHOD,
                NORMALISATION_GAIN_TYPE,
                NORMALISATION_PREGAIN,
                NORMALISATION_THRESHOLD,
                NORMALISATION_ATTACK,
                NORMALISATION_RELEASE,
                NORMALISATION_KNEE,
            ] {
                if opt_present(a) {
                    warn!(
                        "Without the `--{}` / `-{}` flag normalisation options have no effect.",
                        ENABLE_VOLUME_NORMALISATION, ENABLE_VOLUME_NORMALISATION_SHORT,
                    );
                    break;
                }
            }

            normalisation_method = player_default_config.normalisation_method;
            normalisation_type = player_default_config.normalisation_type;
            normalisation_pregain_db = player_default_config.normalisation_pregain_db;
            normalisation_threshold_dbfs = player_default_config.normalisation_threshold_dbfs;
            normalisation_attack_cf = player_default_config.normalisation_attack_cf;
            normalisation_release_cf = player_default_config.normalisation_release_cf;
            normalisation_knee_db = player_default_config.normalisation_knee_db;
        } else {
            normalisation_method = opt_str(NORMALISATION_METHOD)
                .as_deref()
                .map(|method| {
                    NormalisationMethod::from_str(method).unwrap_or_else(|_| {
                        invalid_error_msg(
                            NORMALISATION_METHOD,
                            NORMALISATION_METHOD_SHORT,
                            method,
                            "basic, dynamic",
                            &format!("{:?}", player_default_config.normalisation_method),
                        );

                        exit(1);
                    })
                })
                .unwrap_or(player_default_config.normalisation_method);

            normalisation_type = opt_str(NORMALISATION_GAIN_TYPE)
                .as_deref()
                .map(|gain_type| {
                    NormalisationType::from_str(gain_type).unwrap_or_else(|_| {
                        invalid_error_msg(
                            NORMALISATION_GAIN_TYPE,
                            NORMALISATION_GAIN_TYPE_SHORT,
                            gain_type,
                            "track, album, auto",
                            &format!("{:?}", player_default_config.normalisation_type),
                        );

                        exit(1);
                    })
                })
                .unwrap_or(player_default_config.normalisation_type);

            normalisation_pregain_db = opt_str(NORMALISATION_PREGAIN)
                .map(|pregain| match pregain.parse::<f64>() {
                    Ok(value) if (VALID_NORMALISATION_PREGAIN_RANGE).contains(&value) => value,
                    _ => {
                        let valid_values = &format!(
                            "{} - {}",
                            VALID_NORMALISATION_PREGAIN_RANGE.start(),
                            VALID_NORMALISATION_PREGAIN_RANGE.end()
                        );

                        invalid_error_msg(
                            NORMALISATION_PREGAIN,
                            NORMALISATION_PREGAIN_SHORT,
                            &pregain,
                            valid_values,
                            &player_default_config.normalisation_pregain_db.to_string(),
                        );

                        exit(1);
                    }
                })
                .unwrap_or(player_default_config.normalisation_pregain_db);

            normalisation_threshold_dbfs = opt_str(NORMALISATION_THRESHOLD)
                .map(|threshold| match threshold.parse::<f64>() {
                    Ok(value) if (VALID_NORMALISATION_THRESHOLD_RANGE).contains(&value) => value,
                    _ => {
                        let valid_values = &format!(
                            "{} - {}",
                            VALID_NORMALISATION_THRESHOLD_RANGE.start(),
                            VALID_NORMALISATION_THRESHOLD_RANGE.end()
                        );

                        invalid_error_msg(
                            NORMALISATION_THRESHOLD,
                            NORMALISATION_THRESHOLD_SHORT,
                            &threshold,
                            valid_values,
                            &player_default_config
                                .normalisation_threshold_dbfs
                                .to_string(),
                        );

                        exit(1);
                    }
                })
                .unwrap_or(player_default_config.normalisation_threshold_dbfs);

            normalisation_attack_cf = opt_str(NORMALISATION_ATTACK)
                .map(|attack| match attack.parse::<u64>() {
                    Ok(value) if (VALID_NORMALISATION_ATTACK_RANGE).contains(&value) => {
                        duration_to_coefficient(Duration::from_millis(value))
                    }
                    _ => {
                        let valid_values = &format!(
                            "{} - {}",
                            VALID_NORMALISATION_ATTACK_RANGE.start(),
                            VALID_NORMALISATION_ATTACK_RANGE.end()
                        );

                        invalid_error_msg(
                            NORMALISATION_ATTACK,
                            NORMALISATION_ATTACK_SHORT,
                            &attack,
                            valid_values,
                            &coefficient_to_duration(player_default_config.normalisation_attack_cf)
                                .as_millis()
                                .to_string(),
                        );

                        exit(1);
                    }
                })
                .unwrap_or(player_default_config.normalisation_attack_cf);

            normalisation_release_cf = opt_str(NORMALISATION_RELEASE)
                .map(|release| match release.parse::<u64>() {
                    Ok(value) if (VALID_NORMALISATION_RELEASE_RANGE).contains(&value) => {
                        duration_to_coefficient(Duration::from_millis(value))
                    }
                    _ => {
                        let valid_values = &format!(
                            "{} - {}",
                            VALID_NORMALISATION_RELEASE_RANGE.start(),
                            VALID_NORMALISATION_RELEASE_RANGE.end()
                        );

                        invalid_error_msg(
                            NORMALISATION_RELEASE,
                            NORMALISATION_RELEASE_SHORT,
                            &release,
                            valid_values,
                            &coefficient_to_duration(
                                player_default_config.normalisation_release_cf,
                            )
                            .as_millis()
                            .to_string(),
                        );

                        exit(1);
                    }
                })
                .unwrap_or(player_default_config.normalisation_release_cf);

            normalisation_knee_db = opt_str(NORMALISATION_KNEE)
                .map(|knee| match knee.parse::<f64>() {
                    Ok(value) if (VALID_NORMALISATION_KNEE_RANGE).contains(&value) => value,
                    _ => {
                        let valid_values = &format!(
                            "{} - {}",
                            VALID_NORMALISATION_KNEE_RANGE.start(),
                            VALID_NORMALISATION_KNEE_RANGE.end()
                        );

                        invalid_error_msg(
                            NORMALISATION_KNEE,
                            NORMALISATION_KNEE_SHORT,
                            &knee,
                            valid_values,
                            &player_default_config.normalisation_knee_db.to_string(),
                        );

                        exit(1);
                    }
                })
                .unwrap_or(player_default_config.normalisation_knee_db);
        }

        #[cfg(feature = "spotty")]
        let ditherer = None;

        #[cfg(not(feature = "spotty"))]
        let ditherer_name = opt_str(DITHER);
        #[cfg(not(feature = "spotty"))]
        let ditherer = match ditherer_name.as_deref() {
            Some(value) => match value {
                "none" => None,
                _ => match format {
                    AudioFormat::F64 | AudioFormat::F32 => {
                        error!("Dithering is not available with format: {:?}.", format);
                        exit(1);
                    }
                    _ => Some(dither::find_ditherer(ditherer_name).unwrap_or_else(|| {
                        invalid_error_msg(
                            DITHER,
                            DITHER_SHORT,
                            &opt_str(DITHER).unwrap_or_default(),
                            "none, gpdf, tpdf, tpdf_hp for formats S16, S24, S24_3, S32, none for formats F32, F64",
                            "tpdf for formats S16, S24, S24_3 and none for formats S32, F32, F64",
                        );

                        exit(1);
                    })),
                },
            },
            None => match format {
                AudioFormat::S16 | AudioFormat::S24 | AudioFormat::S24_3 => {
                    player_default_config.ditherer
                }
                _ => None,
            },
        };

        #[cfg(feature = "passthrough-decoder")]
        let passthrough = opt_present(PASSTHROUGH);
        #[cfg(not(feature = "passthrough-decoder"))]
        let passthrough = false;

        PlayerConfig {
            bitrate,
            gapless,
            passthrough,
            normalisation,
            normalisation_type,
            normalisation_method,
            normalisation_pregain_db,
            normalisation_threshold_dbfs,
            normalisation_attack_cf,
            normalisation_release_cf,
            normalisation_knee_db,
            ditherer,
            #[cfg(feature = "spotty")]
            lms_connect_mode: !opt_present(SINGLE_TRACK),
        }
    };

    let authenticate = opt_present(AUTHENTICATE);

    #[cfg(feature = "spotty")]
    let player_event_program = if opt_present(LYRION_MUSIC_SERVER) && opt_present(PLAYER_MAC) {
        Some(format!(
            "{}|{}|{}",
            opt_str(LYRION_MUSIC_SERVER).unwrap(),
            opt_str(PLAYER_MAC).unwrap_or_default(),
            opt_str(LMS_AUTH).unwrap_or_default(),
        ))
    } else {
        None
    };

    #[cfg(not(feature = "spotty"))]
    let player_event_program = opt_str(ONEVENT);
    #[cfg(not(feature = "spotty"))]
    let emit_sink_events = opt_present(EMIT_SINK_EVENTS);

    // Spotty
    let start_position = opt_str(START_POSITION)
        .unwrap_or_else(|| "0".to_string())
        .parse::<f32>()
        .unwrap_or(0.0);

    let save_token = opt_str(SAVE_TOKEN).unwrap_or_else(|| "".to_string());
    let client_id = opt_str(CLIENT_ID).unwrap_or_else(|| include_str!("client_id.txt").to_string());

    Setup {
        format,
        backend,
        device,
        mixer,
        cache,
        player_config,
        session_config,
        connect_config,
        mixer_config,
        credentials,
        #[cfg(not(feature = "spotty"))]
        enable_oauth,
        #[cfg(not(feature = "spotty"))]
        oauth_port,
        enable_discovery,
        zeroconf_port,
        player_event_program,
        #[cfg(not(feature = "spotty"))]
        emit_sink_events,
        zeroconf_ip,

        // Spotty
        authenticate,
        single_track: opt_str(SINGLE_TRACK),
        start_position: (start_position * 1000.0) as u32,
        get_token: opt_present(GET_TOKEN) || !save_token.as_str().is_empty(),
        save_token: if save_token.as_str().is_empty() {
            None
        } else {
            Some(save_token)
        },
        client_id: if client_id.as_str().is_empty() {
            None
        } else {
            Some(client_id)
        },
        scopes: opt_str(SCOPE),
    }
}

#[tokio::main(flavor = "current_thread")]
async fn main() {
    const RUST_BACKTRACE: &str = "RUST_BACKTRACE";
    const RECONNECT_RATE_LIMIT_WINDOW: Duration = Duration::from_secs(600);
    const DISCOVERY_RETRY_TIMEOUT: Duration = Duration::from_secs(10);
    const RECONNECT_RATE_LIMIT: usize = 5;

    if env::var(RUST_BACKTRACE).is_err() {
        env::set_var(RUST_BACKTRACE, "full")
    }

    let setup = get_setup();

    let mut last_credentials = None;
    let mut spirc: Option<Spirc> = None;
    let mut spirc_task: Option<Pin<_>> = None;
    let mut auto_connect_times: Vec<Instant> = vec![];
    let mut discovery = None;
    let mut connecting = false;
    let mut _event_handler: Option<EventHandler> = None;

    let mut session = Session::new(setup.session_config.clone(), setup.cache.clone());

    let mut sys = System::new();

    if setup.enable_discovery {
        // When started at boot as a service discovery may fail due to it
        // trying to bind to interfaces before the network is actually up.
        // This could be prevented in systemd by starting the service after
        // network-online.target but it requires that a wait-online.service is
        // also enabled which is not always the case since a wait-online.service
        // can potentially hang the boot process until it times out in certain situations.
        // This allows for discovery to retry every 10 secs in the 1st min of uptime
        // before giving up thus papering over the issue and not holding up the boot process.

        discovery = loop {
            let device_id = setup.session_config.device_id.clone();
            let client_id = setup.session_config.client_id.clone();

            match librespot::discovery::Discovery::builder(device_id, client_id)
                .name(setup.connect_config.name.clone())
                .device_type(setup.connect_config.device_type)
                .is_group(setup.connect_config.is_group)
                .port(setup.zeroconf_port)
                .zeroconf_ip(setup.zeroconf_ip.clone())
                .launch()
            {
                Ok(d) => break Some(d),
                Err(e) => {
                    sys.refresh_processes(ProcessesToUpdate::All);

                    if System::uptime() <= 1 {
                        debug!("Retrying to initialise discovery: {e}");
                        tokio::time::sleep(DISCOVERY_RETRY_TIMEOUT).await;
                    } else {
                        debug!("System uptime > 1 min, not retrying to initialise discovery");
                        warn!("Could not initialise discovery: {e}");
                        break None;
                    }
                }
            }
        };
    }

    #[cfg(feature = "spotty")]
    if let Some(credentials) = setup.credentials {
        last_credentials = Some(credentials);
        connecting = true;
    } else if discovery.is_none() {
        error!(
            "Discovery is unavailable and no credentials provided. Authentication is not possible."
        );
        exit(1);
    }

    #[cfg(not(feature = "spotty"))]
    if let Some(credentials) = setup.credentials {
        last_credentials = Some(credentials);
        connecting = true;
    } else if setup.enable_oauth {
        let port_str = match setup.oauth_port {
            Some(port) => format!(":{port}"),
            _ => String::new(),
        };
        let access_token = match librespot::oauth::get_access_token(
            &setup.session_config.client_id,
            &format!("http://127.0.0.1{port_str}/login"),
            OAUTH_SCOPES.to_vec(),
        ) {
            Ok(token) => token.access_token,
            Err(e) => {
                error!("Failed to get Spotify access token: {e}");
                exit(1);
            }
        };
        last_credentials = Some(Credentials::with_access_token(access_token));
        connecting = true;
    } else if discovery.is_none() {
        error!(
            "Discovery is unavailable and no credentials provided. Authentication is not possible."
        );
        exit(1);
    }

    #[cfg(feature = "spotty")]
    if let Some(ref track_id) = setup.single_track {
        spotty::play_track(
            track_id.to_string(),
            setup.start_position,
            last_credentials,
            setup.player_config,
            session,
        )
        .await;
        exit(0);
    } else if setup.get_token {
        spotty::get_token(
            setup.client_id,
            setup.scopes,
            setup.save_token,
            last_credentials,
            session,
        )
        .await;
        exit(0);
    }

    let mixer_config = setup.mixer_config.clone();
    let mixer = (setup.mixer)(mixer_config);
    let player_config = setup.player_config.clone();

    let soft_volume = mixer.get_soft_volume();
    let format = setup.format;
    let backend = setup.backend;
    let device = setup.device.clone();
    let player = Player::new(player_config, session.clone(), soft_volume, move || {
        (backend)(device, format)
    });

    if let Some(player_event_program) = setup.player_event_program.clone() {
        _event_handler = Some(EventHandler::new(
            player.get_player_event_channel(),
            &player_event_program,
        ));

        #[cfg(not(feature = "spotty"))]
        if setup.emit_sink_events {
            player.set_sink_event_callback(Some(Box::new(move |sink_status| {
                run_program_on_sink_events(sink_status, &player_event_program)
            })));
        }
    }

    loop {
        tokio::select! {
            credentials = async {
                match discovery.as_mut() {
                    Some(d) => d.next().await,
                    _ => None
                }
            }, if discovery.is_some() => {
                match credentials {
                    Some(credentials) => {
                        last_credentials = Some(credentials.clone());
                        auto_connect_times.clear();

                        if let Some(spirc) = spirc.take() {
                            if let Err(e) = spirc.shutdown() {
                                error!("error sending spirc shutdown message: {}", e);
                            }
                        }
                        if let Some(spirc_task) = spirc_task.take() {
                            // Continue shutdown in its own task
                            tokio::spawn(spirc_task);
                        }
                        if !session.is_invalid() {
                            session.shutdown();
                        }

                        connecting = true;
                    },
                    None => {
                        error!("Discovery stopped unexpectedly");
                        exit(1);
                    }
                }
            },
            // Spotty auth mode: exit after saving credentials
            // #[cfg(feature = "spotty")]
            _ = async {}, if setup.authenticate && !connecting && last_credentials.is_some() => {
                println!("authorized");
                break;
            },
            _ = async {}, if connecting && last_credentials.is_some() => {
                if session.is_invalid() {
                    session = Session::new(setup.session_config.clone(), setup.cache.clone());
                    player.set_session(session.clone());
                }

                let connect_config = setup.connect_config.clone();

                let (spirc_, spirc_task_) = match Spirc::new(connect_config,
                                                                session.clone(),
                                                                last_credentials.clone().unwrap_or_default(),
                                                                player.clone(),
                                                                mixer.clone()).await {
                    Ok((spirc_, spirc_task_)) => (spirc_, spirc_task_),
                    Err(e) => {
                        error!("could not initialize spirc: {}", e);
                        exit(1);
                    }
                };
                spirc = Some(spirc_);
                spirc_task = Some(Box::pin(spirc_task_));

                connecting = false;
            },
            _ = async {
                if let Some(task) = spirc_task.as_mut() {
                    task.await;
                }
            }, if spirc_task.is_some() && !connecting => {
                spirc_task = None;

                warn!("Spirc shut down unexpectedly");

                let mut reconnect_exceeds_rate_limit = || {
                    auto_connect_times.retain(|&t| t.elapsed() < RECONNECT_RATE_LIMIT_WINDOW);
                    auto_connect_times.len() > RECONNECT_RATE_LIMIT
                };

                if last_credentials.is_some() && !reconnect_exceeds_rate_limit() {
                    auto_connect_times.push(Instant::now());
                    if !session.is_invalid() {
                        session.shutdown();
                    }
                    connecting = true;
                } else {
                    error!("Spirc shut down too often. Not reconnecting automatically.");
                    exit(1);
                }
            },
            _ = async {}, if player.is_invalid() => {
                error!("Player shut down unexpectedly");
                exit(1);
            },
            _ = tokio::signal::ctrl_c() => {
                break;
            },
            else => break,
        }
    }

    info!("Gracefully shutting down");

    // Shutdown spirc if necessary
    if let Some(spirc) = spirc {
        if let Err(e) = spirc.shutdown() {
            error!("error sending spirc shutdown message: {}", e);
        }

        if let Some(mut spirc_task) = spirc_task {
            tokio::select! {
                _ = tokio::signal::ctrl_c() => (),
                _ = spirc_task.as_mut() => (),
                else => (),
            }
        }
    }
}<|MERGE_RESOLUTION|>--- conflicted
+++ resolved
@@ -1239,6 +1239,9 @@
         tmp_dir
     });
 
+    #[cfg(feature = "spotty")]
+    let enable_oauth = false;
+    #[cfg(not(feature = "spotty"))]
     let enable_oauth = opt_present(ENABLE_OAUTH);
 
     let cache = {
@@ -1310,15 +1313,8 @@
             warn!("Credential caching is unavailable, but advisable when using OAuth login.");
         }
 
-<<<<<<< HEAD
-    #[cfg(feature = "spotty")]
-    let enable_oauth = false;
-    #[cfg(not(feature = "spotty"))]
-    let enable_oauth = opt_present(ENABLE_OAUTH);
-=======
         cache
     };
->>>>>>> f43ed299
 
     let credentials = {
         let cached_creds = cache.as_ref().and_then(Cache::credentials);
