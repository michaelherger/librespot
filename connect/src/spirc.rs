use futures::future;
use futures::sync::{mpsc, oneshot};
use futures::{Async, Future, Poll, Sink, Stream};
use protobuf::{self, Message};

use core::config::ConnectConfig;
use core::mercury::MercuryError;
use core::session::Session;
use core::spotify_id::SpotifyId;
use core::util::SeqGenerator;
use core::version;

use protocol;
use protocol::spirc::{DeviceState, Frame, MessageType, PlayStatus, State};

use playback::mixer::Mixer;
use playback::player::Player;

use rand;
use rand::Rng;
use std;
use std::time::{SystemTime, UNIX_EPOCH};

pub struct SpircTask {
    player: Player,
    mixer: Box<Mixer>,
    linear_volume: bool,

    sequence: SeqGenerator<u32>,

    ident: String,
    device: DeviceState,
    state: State,

    subscription: Box<Stream<Item = Frame, Error = MercuryError>>,
    sender: Box<Sink<SinkItem = Frame, SinkError = MercuryError>>,
    commands: mpsc::UnboundedReceiver<SpircCommand>,
    end_of_track: Box<Future<Item = (), Error = oneshot::Canceled>>,

    shutdown: bool,
    session: Session,
}

pub enum SpircCommand {
    Play,
    PlayPause,
    Pause,
    Prev,
    Next,
    VolumeUp,
    VolumeDown,
    Shutdown,
}

pub struct Spirc {
    commands: mpsc::UnboundedSender<SpircCommand>,
}

fn now_ms() -> i64 {
    let dur = match SystemTime::now().duration_since(UNIX_EPOCH) {
        Ok(dur) => dur,
        Err(err) => err.duration(),
    };
    (dur.as_secs() * 1000 + (dur.subsec_nanos() / 1000_000) as u64) as i64
}

fn initial_state() -> State {
    let mut frame = protocol::spirc::State::new();
    frame.set_repeat(false);
    frame.set_shuffle(false);
    frame.set_status(PlayStatus::kPlayStatusStop);
    frame.set_position_ms(0);
    frame.set_position_measured_at(0);
    frame
}

fn initial_device_state(config: ConnectConfig, volume: u16) -> DeviceState {
    {
        let mut msg = DeviceState::new();
        msg.set_sw_version(version::version_string());
        msg.set_is_active(false);
        msg.set_can_play(true);
        msg.set_volume(volume as u32);
        msg.set_name(config.name);
        {
            let repeated = msg.mut_capabilities();
            {
                let msg = repeated.push_default();
                msg.set_typ(protocol::spirc::CapabilityType::kCanBePlayer);
                {
                    let repeated = msg.mut_intValue();
                    repeated.push(1)
                };
                msg
            };
            {
                let msg = repeated.push_default();
                msg.set_typ(protocol::spirc::CapabilityType::kDeviceType);
                {
                    let repeated = msg.mut_intValue();
                    repeated.push(config.device_type as i64)
                };
                msg
            };
            {
                let msg = repeated.push_default();
                msg.set_typ(protocol::spirc::CapabilityType::kGaiaEqConnectId);
                {
                    let repeated = msg.mut_intValue();
                    repeated.push(1)
                };
                msg
            };
            {
                let msg = repeated.push_default();
                msg.set_typ(protocol::spirc::CapabilityType::kSupportsLogout);
                {
                    let repeated = msg.mut_intValue();
                    repeated.push(0)
                };
                msg
            };
            {
                let msg = repeated.push_default();
                msg.set_typ(protocol::spirc::CapabilityType::kIsObservable);
                {
                    let repeated = msg.mut_intValue();
                    repeated.push(1)
                };
                msg
            };
            {
                let msg = repeated.push_default();
                msg.set_typ(protocol::spirc::CapabilityType::kVolumeSteps);
                {
                    let repeated = msg.mut_intValue();
                    repeated.push(64)
                };
                msg
            };
            {
                let msg = repeated.push_default();
                msg.set_typ(protocol::spirc::CapabilityType::kSupportedContexts);
                {
                    let repeated = msg.mut_stringValue();
                    repeated.push(::std::convert::Into::into("album"));
                    repeated.push(::std::convert::Into::into("playlist"));
                    repeated.push(::std::convert::Into::into("search"));
                    repeated.push(::std::convert::Into::into("inbox"));
                    repeated.push(::std::convert::Into::into("toplist"));
                    repeated.push(::std::convert::Into::into("starred"));
                    repeated.push(::std::convert::Into::into("publishedstarred"));
                    repeated.push(::std::convert::Into::into("track"))
                };
                msg
            };
            {
                let msg = repeated.push_default();
                msg.set_typ(protocol::spirc::CapabilityType::kSupportedTypes);
                {
                    let repeated = msg.mut_stringValue();
                    repeated.push(::std::convert::Into::into("audio/local"));
                    repeated.push(::std::convert::Into::into("audio/track"));
                    repeated.push(::std::convert::Into::into("local"));
                    repeated.push(::std::convert::Into::into("track"))
                };
                msg
            };
        };
        msg
    }
}

fn calc_logarithmic_volume(volume: u16) -> u16 {
    // Volume conversion taken from https://www.dr-lex.be/info-stuff/volumecontrols.html#ideal2
    // Convert the given volume [0..0xffff] to a dB gain
    // We assume a dB range of 60dB.
    // Use the equatation: a * exp(b * x)
    // in which a = IDEAL_FACTOR, b = 1/1000
    const IDEAL_FACTOR: f64 = 6.908;
    let normalized_volume = volume as f64 / std::u16::MAX as f64; // To get a value between 0 and 1

    let mut val = std::u16::MAX;
    // Prevent val > std::u16::MAX due to rounding errors
    if normalized_volume < 0.999 {
        let new_volume = (normalized_volume * IDEAL_FACTOR).exp() / 1000.0;
        val = (new_volume * std::u16::MAX as f64) as u16;
    }

    debug!("input volume:{} to mixer: {}", volume, val);

    // return the scale factor (0..0xffff) (equivalent to a voltage multiplier).
    val
}

fn volume_to_mixer(volume: u16, linear_volume: bool) -> u16 {
    if linear_volume {
        debug!("linear volume: {}", volume);
        volume
    } else {
        calc_logarithmic_volume(volume)
    }
}

impl Spirc {
    pub fn new(
        config: ConnectConfig,
        session: Session,
        player: Player,
        mixer: Box<Mixer>,
    ) -> (Spirc, SpircTask) {
        debug!("new Spirc[{}]", session.session_id());

        let ident = session.device_id().to_owned();

        let uri = format!("hm://remote/3/user/{}/", session.username());

        let subscription = session.mercury().subscribe(&uri as &str);
        let subscription = subscription
            .map(|stream| stream.map_err(|_| MercuryError))
            .flatten_stream();
        let subscription = Box::new(subscription.map(|response| -> Frame {
            let data = response.payload.first().unwrap();
            protobuf::parse_from_bytes(data).unwrap()
        }));

        let sender = Box::new(
            session
                .mercury()
                .sender(uri)
                .with(|frame: Frame| Ok(frame.write_to_bytes().unwrap())),
        );

        let (cmd_tx, cmd_rx) = mpsc::unbounded();

        let volume = config.volume as u16;
        let linear_volume = config.linear_volume;

        let device = initial_device_state(config, volume);
        mixer.set_volume(volume_to_mixer(volume as u16, linear_volume));

        let mut task = SpircTask {
            player: player,
            mixer: mixer,
            linear_volume: linear_volume,

            sequence: SeqGenerator::new(1),

            ident: ident,

            device: device,
            state: initial_state(),

            subscription: subscription,
            sender: sender,
            commands: cmd_rx,
            end_of_track: Box::new(future::empty()),

            shutdown: false,
            session: session.clone(),
        };

        let spirc = Spirc { commands: cmd_tx };

        task.hello();

        (spirc, task)
    }

    pub fn play(&self) {
        let _ = self.commands.unbounded_send(SpircCommand::Play);
    }
    pub fn play_pause(&self) {
        let _ = self.commands.unbounded_send(SpircCommand::PlayPause);
    }
    pub fn pause(&self) {
        let _ = self.commands.unbounded_send(SpircCommand::Pause);
    }
    pub fn prev(&self) {
        let _ = self.commands.unbounded_send(SpircCommand::Prev);
    }
    pub fn next(&self) {
        let _ = self.commands.unbounded_send(SpircCommand::Next);
    }
    pub fn volume_up(&self) {
        let _ = self.commands.unbounded_send(SpircCommand::VolumeUp);
    }
    pub fn volume_down(&self) {
        let _ = self.commands.unbounded_send(SpircCommand::VolumeDown);
    }
    pub fn shutdown(&self) {
        let _ = self.commands.unbounded_send(SpircCommand::Shutdown);
    }
}

impl Future for SpircTask {
    type Item = ();
    type Error = ();

    fn poll(&mut self) -> Poll<(), ()> {
        loop {
            let mut progress = false;

            if !self.shutdown {
                match self.subscription.poll().unwrap() {
                    Async::Ready(Some(frame)) => {
                        progress = true;
                        self.handle_frame(frame);
                    }
                    Async::Ready(None) => panic!("subscription terminated"),
                    Async::NotReady => (),
                }

                match self.commands.poll().unwrap() {
                    Async::Ready(Some(command)) => {
                        progress = true;
                        self.handle_command(command);
                    }
                    Async::Ready(None) => (),
                    Async::NotReady => (),
                }

                match self.end_of_track.poll() {
                    Ok(Async::Ready(())) => {
                        progress = true;
                        self.handle_end_of_track();
                    }
                    Ok(Async::NotReady) => (),
                    Err(oneshot::Canceled) => self.end_of_track = Box::new(future::empty()),
                }
            }

            let poll_sender = self.sender.poll_complete().unwrap();

            // Only shutdown once we've flushed out all our messages
            if self.shutdown && poll_sender.is_ready() {
                return Ok(Async::Ready(()));
            }

            if !progress {
                return Ok(Async::NotReady);
            }
        }
    }
}

impl SpircTask {
    fn handle_command(&mut self, cmd: SpircCommand) {
        let active = self.device.get_is_active();
        match cmd {
            SpircCommand::Play => {
                if active {
                    self.handle_play();
                    self.notify(None);
                } else {
                    CommandSender::new(self, MessageType::kMessageTypePlay).send();
                }
            }
            SpircCommand::PlayPause => {
                if active {
                    self.handle_play_pause();
                    self.notify(None);
                } else {
                    CommandSender::new(self, MessageType::kMessageTypePlayPause).send();
                }
            }
            SpircCommand::Pause => {
                if active {
                    self.handle_pause();
                    self.notify(None);
                } else {
                    CommandSender::new(self, MessageType::kMessageTypePause).send();
                }
            }
            SpircCommand::Prev => {
                if active {
                    self.handle_prev();
                    self.notify(None);
                } else {
                    CommandSender::new(self, MessageType::kMessageTypePrev).send();
                }
            }
            SpircCommand::Next => {
                if active {
                    self.handle_next();
                    self.notify(None);
                } else {
                    CommandSender::new(self, MessageType::kMessageTypeNext).send();
                }
            }
            SpircCommand::VolumeUp => {
                if active {
                    self.handle_volume_up();
                    self.notify(None);
                } else {
                    CommandSender::new(self, MessageType::kMessageTypeVolumeUp).send();
                }
            }
            SpircCommand::VolumeDown => {
                if active {
                    self.handle_volume_down();
                    self.notify(None);
                } else {
                    CommandSender::new(self, MessageType::kMessageTypeVolumeDown).send();
                }
            }
            SpircCommand::Shutdown => {
                CommandSender::new(self, MessageType::kMessageTypeGoodbye).send();
                self.shutdown = true;
                self.commands.close();
            }
        }
    }

    fn handle_frame(&mut self, frame: Frame) {
        debug!(
            "{:?} {:?} {} {} {}",
            frame.get_typ(),
            frame.get_device_state().get_name(),
            frame.get_ident(),
            frame.get_seq_nr(),
            frame.get_state_update_id()
        );

        if frame.get_ident() == self.ident
            || (frame.get_recipient().len() > 0 && !frame.get_recipient().contains(&self.ident))
        {
            return;
        }

        match frame.get_typ() {
            MessageType::kMessageTypeHello => {
                self.notify(Some(frame.get_ident()));
            }

            MessageType::kMessageTypeLoad => {
                if !self.device.get_is_active() {
                    self.device.set_is_active(true);
                    self.device.set_became_active_at(now_ms());
                }

                self.update_tracks(&frame);

                if self.state.get_track().len() > 0 {
                    self.state.set_position_ms(frame.get_state().get_position_ms());
                    self.state.set_position_measured_at(now_ms() as u64);

                    let play = frame.get_state().get_status() == PlayStatus::kPlayStatusPlay;
                    self.load_track(play);
                } else {
                    self.state.set_status(PlayStatus::kPlayStatusStop);
                }

                self.notify(None);
            }

            MessageType::kMessageTypePlay => {
                self.handle_play();
                self.notify(None);
            }

            MessageType::kMessageTypePlayPause => {
                self.handle_play_pause();
                self.notify(None);
            }

            MessageType::kMessageTypePause => {
                self.handle_pause();
                self.notify(None);
            }

            MessageType::kMessageTypeNext => {
                self.handle_next();
                self.notify(None);
            }

            MessageType::kMessageTypePrev => {
                self.handle_prev();
                self.notify(None);
            }

            MessageType::kMessageTypeVolumeUp => {
                self.handle_volume_up();
                self.notify(None);
            }

            MessageType::kMessageTypeVolumeDown => {
                self.handle_volume_down();
                self.notify(None);
            }

            MessageType::kMessageTypeRepeat => {
                self.state.set_repeat(frame.get_state().get_repeat());
                self.notify(None);
            }

            MessageType::kMessageTypeShuffle => {
                self.state.set_shuffle(frame.get_state().get_shuffle());
                if self.state.get_shuffle() {
                    let current_index = self.state.get_playing_track_index();
                    {
                        let tracks = self.state.mut_track();
                        tracks.swap(0, current_index as usize);
                        if let Some((_, rest)) = tracks.split_first_mut() {
                            rand::thread_rng().shuffle(rest);
                        }
                    }
                    self.state.set_playing_track_index(0);
                } else {
                    let context = self.state.get_context_uri();
                    debug!("{:?}", context);
                }
                self.notify(None);
            }

            MessageType::kMessageTypeSeek => {
                let position = frame.get_position();

                self.state.set_position_ms(position);
                self.state.set_position_measured_at(now_ms() as u64);
                self.player.seek(position);
                self.notify(None);
            }

            MessageType::kMessageTypeReplace => {
                self.update_tracks(&frame);
                self.notify(None);
            }

            MessageType::kMessageTypeVolume => {
                self.device.set_volume(frame.get_volume());
<<<<<<< HEAD
                self.player.set_volume(frame.get_volume());     // tell the player to send a change volume event
                self.mixer.set_volume(volume_to_mixer(
                    frame.get_volume() as u16,
                    self.linear_volume,
                ));
=======
                self.mixer
                    .set_volume(volume_to_mixer(frame.get_volume() as u16, self.linear_volume));
>>>>>>> 8995f760
                self.notify(None);
            }

            MessageType::kMessageTypeNotify => {
                if self.device.get_is_active() && frame.get_device_state().get_is_active() {
                    self.device.set_is_active(false);
                    self.state.set_status(PlayStatus::kPlayStatusStop);
                    self.player.stop();
                    self.mixer.stop();
                }
            }

            _ => (),
        }
    }

    fn handle_play(&mut self) {
        if self.state.get_status() == PlayStatus::kPlayStatusPause {
            self.mixer.start();
            self.player.play();
            self.state.set_status(PlayStatus::kPlayStatusPlay);
            self.state.set_position_measured_at(now_ms() as u64);
        }
    }

    fn handle_play_pause(&mut self) {
        match self.state.get_status() {
            PlayStatus::kPlayStatusPlay => self.handle_pause(),
            PlayStatus::kPlayStatusPause => self.handle_play(),
            _ => (),
        }
    }

    fn handle_pause(&mut self) {
        if self.state.get_status() == PlayStatus::kPlayStatusPlay {
            self.player.pause();
            self.mixer.stop();
            self.state.set_status(PlayStatus::kPlayStatusPause);

            let now = now_ms() as u64;
            let position = self.state.get_position_ms();

            let diff = now - self.state.get_position_measured_at();

            self.state.set_position_ms(position + diff as u32);
            self.state.set_position_measured_at(now);
        }
    }

    fn consume_queued_track(&mut self) -> usize {
        // Removes current track if it is queued
        // Returns the index of the next track
        let current_index = self.state.get_playing_track_index() as usize;
        if self.state.get_track()[current_index].get_queued() {
            self.state.mut_track().remove(current_index);
            return current_index;
        }
        current_index + 1
    }

    fn handle_next(&mut self) {
        let mut new_index = self.consume_queued_track() as u32;
        let mut continue_playing = true;
        if new_index >= self.state.get_track().len() as u32 {
            new_index = 0; // Loop around back to start
            continue_playing = self.state.get_repeat();
        }
        self.state.set_playing_track_index(new_index);
        self.state.set_position_ms(0);
        self.state.set_position_measured_at(now_ms() as u64);

        self.load_track(continue_playing);
    }

    fn handle_prev(&mut self) {
        // Previous behaves differently based on the position
        // Under 3s it goes to the previous song (starts playing)
        // Over 3s it seeks to zero (retains previous play status)
        if self.position() < 3000 {
            // Queued tracks always follow the currently playing track.
            // They should not be considered when calculating the previous
            // track so extract them beforehand and reinsert them after it.
            let mut queue_tracks = Vec::new();
            {
                let queue_index = self.consume_queued_track();
                let tracks = self.state.mut_track();
                while queue_index < tracks.len() && tracks[queue_index].get_queued() {
                    queue_tracks.push(tracks.remove(queue_index));
                }
            }
            let current_index = self.state.get_playing_track_index();
            let new_index = if current_index > 0 {
                current_index - 1
            } else if self.state.get_repeat() {
                self.state.get_track().len() as u32 - 1
            } else {
                0
            };
            // Reinsert queued tracks after the new playing track.
            let mut pos = (new_index + 1) as usize;
            for track in queue_tracks.into_iter() {
                self.state.mut_track().insert(pos, track);
                pos += 1;
            }

            self.state.set_playing_track_index(new_index);
            self.state.set_position_ms(0);
            self.state.set_position_measured_at(now_ms() as u64);

            self.load_track(true);
        } else {
            self.state.set_position_ms(0);
            self.state.set_position_measured_at(now_ms() as u64);
            self.player.seek(0);
        }
    }

    fn handle_volume_up(&mut self) {
        let mut volume: u32 = self.device.get_volume() as u32 + 4096;
        if volume > 0xFFFF {
            volume = 0xFFFF;
        }
        self.device.set_volume(volume);
        self.mixer
            .set_volume(volume_to_mixer(volume as u16, self.linear_volume));
    }

    fn handle_volume_down(&mut self) {
        let mut volume: i32 = self.device.get_volume() as i32 - 4096;
        if volume < 0 {
            volume = 0;
        }
        self.device.set_volume(volume as u32);
        self.mixer
            .set_volume(volume_to_mixer(volume as u16, self.linear_volume));
    }

    fn handle_end_of_track(&mut self) {
        self.handle_next();
        self.notify(None);
    }

    fn position(&mut self) -> u32 {
        let diff = now_ms() as u64 - self.state.get_position_measured_at();
        self.state.get_position_ms() + diff as u32
    }

    fn update_tracks(&mut self, frame: &protocol::spirc::Frame) {
        let index = frame.get_state().get_playing_track_index();
        let tracks = frame.get_state().get_track();
        let context_uri = frame.get_state().get_context_uri().to_owned();

        self.state.set_playing_track_index(index);
        self.state.set_track(tracks.into_iter().cloned().collect());
        self.state.set_context_uri(context_uri);
        self.state.set_repeat(frame.get_state().get_repeat());
        self.state.set_shuffle(frame.get_state().get_shuffle());
    }

    fn load_track(&mut self, play: bool) {
        let index = self.state.get_playing_track_index();
        let track = {
            let gid = self.state.get_track()[index as usize].get_gid();
            SpotifyId::from_raw(gid).unwrap()
        };
        let position = self.state.get_position_ms();

        let end_of_track = self.player.load(track, play, position);

        if play {
            self.state.set_status(PlayStatus::kPlayStatusPlay);
        } else {
            self.state.set_status(PlayStatus::kPlayStatusPause);
        }

        self.end_of_track = Box::new(end_of_track);
    }

    fn hello(&mut self) {
        CommandSender::new(self, MessageType::kMessageTypeHello).send();
    }

    fn notify(&mut self, recipient: Option<&str>) {
        let mut cs = CommandSender::new(self, MessageType::kMessageTypeNotify);
        if let Some(s) = recipient {
            cs = cs.recipient(&s);
        }
        cs.send();
    }
}

impl Drop for SpircTask {
    fn drop(&mut self) {
        debug!("drop Spirc[{}]", self.session.session_id());
    }
}

struct CommandSender<'a> {
    spirc: &'a mut SpircTask,
    frame: protocol::spirc::Frame,
}

impl<'a> CommandSender<'a> {
    fn new(spirc: &'a mut SpircTask, cmd: MessageType) -> CommandSender {
        let mut frame = protocol::spirc::Frame::new();
        frame.set_version(1);
        frame.set_protocol_version(::std::convert::Into::into("2.0.0"));
        frame.set_ident(spirc.ident.clone());
        frame.set_seq_nr(spirc.sequence.get());
        frame.set_typ(cmd);
        frame.set_device_state(spirc.device.clone());
        frame.set_state_update_id(now_ms());
        CommandSender {
            spirc: spirc,
            frame: frame,
        }
    }

    fn recipient(mut self, recipient: &'a str) -> CommandSender {
        self.frame.mut_recipient().push(recipient.to_owned());
        self
    }

    #[allow(dead_code)]
    fn state(mut self, state: protocol::spirc::State) -> CommandSender<'a> {
        self.frame.set_state(state);
        self
    }

    fn send(mut self) {
        if !self.frame.has_state() && self.spirc.device.get_is_active() {
            self.frame.set_state(self.spirc.state.clone());
        }

        let send = self.spirc.sender.start_send(self.frame).unwrap();
        assert!(send.is_ready());
    }
}<|MERGE_RESOLUTION|>--- conflicted
+++ resolved
@@ -529,16 +529,9 @@
 
             MessageType::kMessageTypeVolume => {
                 self.device.set_volume(frame.get_volume());
-<<<<<<< HEAD
                 self.player.set_volume(frame.get_volume());     // tell the player to send a change volume event
-                self.mixer.set_volume(volume_to_mixer(
-                    frame.get_volume() as u16,
-                    self.linear_volume,
-                ));
-=======
                 self.mixer
                     .set_volume(volume_to_mixer(frame.get_volume() as u16, self.linear_volume));
->>>>>>> 8995f760
                 self.notify(None);
             }
 
