--- conflicted
+++ resolved
@@ -3,11 +3,7 @@
 
 on:
   push:
-<<<<<<< HEAD
     branches: [master, dev, spotty, spotty-dev]
-=======
-    branches: [dev, master, new-api]
->>>>>>> 37794c5b
     paths:
       [
         "**.rs",
@@ -41,11 +37,8 @@
 
 env:
   RUST_BACKTRACE: 1
-<<<<<<< HEAD
   KEYMASTER_CLIENT_ID: ${{ secrets.KEYMASTER_CLIENT_ID }}
-=======
   RUSTFLAGS: -D warnings
->>>>>>> 37794c5b
 
 # The layering here is as follows, checking in priority from highest to lowest:
 #  1. absence of errors and warnings on Linux/x86
