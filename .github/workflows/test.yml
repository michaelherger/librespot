# Note, this is used in the badge URL!
name: test

on:
  push:
    branches: [master, dev, spotty, spotty-dev]
    paths:
      [
        "**.rs",
        "Cargo.toml",
        "Cargo.lock",
        "rustfmt.toml",
        ".github/workflows/*",
        "!*.md",
        "!contrib/*",
        "!docs/*",
        "!LICENSE",
        "!*.sh",
      ]
  pull_request:
    paths:
      [
        "**.rs",
        "Cargo.toml",
        "Cargo.lock",
        "rustfmt.toml",
        ".github/workflows/*",
        "!*.md",
        "!contrib/*",
        "!docs/*",
        "!LICENSE",
        "!*.sh",
      ]
  schedule:
    # Run CI every week
    - cron: "00 01 * * 0"

env:
  RUST_BACKTRACE: 1
  KEYMASTER_CLIENT_ID: ${{ secrets.KEYMASTER_CLIENT_ID }}
  RUSTFLAGS: -D warnings

# The layering here is as follows:
#  1. code formatting
#  2. absence of lints
#  3. absence of errors and warnings on Linux/x86
#  4. cross compilation on Windows and Linux/ARM

jobs:
  fmt:
    name: cargo fmt
    runs-on: ubuntu-latest
    steps:
      - name: Checkout code
        uses: actions/checkout@v4.2.1
      - name: Install toolchain
        run: curl https://sh.rustup.rs -sSf | sh -s -- --profile default --default-toolchain stable  -y
      - run: cargo fmt --all -- --check

  clippy:
    needs: fmt
    name: cargo +${{ matrix.toolchain }} clippy (${{ matrix.os }})
    runs-on: ${{ matrix.os }}
    continue-on-error: false
    strategy:
      fail-fast: false
      matrix:
        os: [ubuntu-latest]
        toolchain: [stable]
    steps:
      - name: Checkout code
        uses: actions/checkout@v4.2.1

      - name: Write Build Configuration File
        uses: DamianReeves/write-file-action@v1.3
        with:
          path: ./src/client_id.txt
          contents: ${{ env.KEYMASTER_CLIENT_ID }}
          write-mode: overwrite

      - name: Install toolchain
        run: curl https://sh.rustup.rs -sSf | sh -s -- --profile default --default-toolchain ${{ matrix.toolchain }}  -y

      - name: Get Rustc version
        id: get-rustc-version
        run: echo "version=$(rustc -V)" >> $GITHUB_OUTPUT
        shell: bash

      - name: Cache Rust dependencies
        uses: actions/cache@v4.1.1
        with:
          path: |
            ~/.cargo/registry/index
            ~/.cargo/registry/cache
            ~/.cargo/git
            target
          key: ${{ runner.os }}-${{ steps.get-rustc-version.outputs.version }}-${{ hashFiles('Cargo.lock') }}

      - name: Install developer package dependencies
        run: sudo apt-get update && sudo apt install -y libunwind-dev && sudo apt-get install libpulse-dev portaudio19-dev libasound2-dev libsdl2-dev gstreamer1.0-dev libgstreamer-plugins-base1.0-dev libavahi-compat-libdnssd-dev

      - run: cargo install cargo-hack
      - run: cargo hack --workspace --remove-dev-deps
      - run: cargo clippy -p librespot-core --no-default-features
      - run: cargo clippy -p librespot-core
      - run: cargo hack clippy --each-feature -p librespot-discovery
      - run: cargo hack clippy --each-feature -p librespot-playback
      # - run: cargo hack clippy --each-feature

  test-linux:
    if: false
    name: cargo +${{ matrix.toolchain }} check (${{ matrix.os }})
    runs-on: ${{ matrix.os }}
    continue-on-error: ${{ matrix.experimental }}
    needs: clippy
    strategy:
      fail-fast: false
      matrix:
        os: [ubuntu-latest]
        toolchain:
          - "1.74" # MSRV (Minimum supported rust version)
          - stable
        experimental: [false]
        # Ignore failures in beta
        include:
          - os: ubuntu-latest
            toolchain: beta
            experimental: true
    steps:
      - name: Checkout code
        uses: actions/checkout@v4.2.1

      - name: Install toolchain
        run: curl https://sh.rustup.rs -sSf | sh -s -- --profile minimal --default-toolchain ${{ matrix.toolchain }}  -y

      - name: Get Rustc version
        id: get-rustc-version
        run: echo "version=$(rustc -V)" >> $GITHUB_OUTPUT
        shell: bash

      - name: Cache Rust dependencies
        uses: actions/cache@v4.1.1
        with:
          path: |
            ~/.cargo/registry/index
            ~/.cargo/registry/cache
            ~/.cargo/git
            target
          key: ${{ runner.os }}-${{ steps.get-rustc-version.outputs.version }}-${{ hashFiles('Cargo.lock') }}

      - name: Install developer package dependencies
        run: sudo apt-get update && sudo apt install -y libunwind-dev && sudo apt-get install libpulse-dev portaudio19-dev libasound2-dev libsdl2-dev gstreamer1.0-dev libgstreamer-plugins-base1.0-dev libavahi-compat-libdnssd-dev

      - run: cargo fetch --locked
      - run: cargo build --frozen --workspace --examples
      - run: cargo test --workspace

      - run: cargo install cargo-hack
      - run: cargo hack --workspace --remove-dev-deps
      - run: cargo check -p librespot-core --no-default-features
      - run: cargo check -p librespot-core
      - run: cargo hack check --each-feature -p librespot-discovery
      - run: cargo hack check --each-feature -p librespot-playback
      - run: cargo hack check --each-feature

  test-windows:
    if: false
    needs: clippy
    name: cargo +${{ matrix.toolchain }} check (${{ matrix.os }})
    runs-on: ${{ matrix.os }}
    continue-on-error: false
    strategy:
      fail-fast: false
      matrix:
        os: [windows-latest]
        toolchain:
          - "1.74" # MSRV (Minimum supported rust version)
          - stable
    steps:
      - name: Checkout code
<<<<<<< HEAD
        uses: actions/checkout@v4.1.7

=======
        uses: actions/checkout@v4.2.1
    
>>>>>>> f43ed299
      # hyper-rustls >=0.27 uses aws-lc as default backend which requires NASM to build
      - name: Install NASM
        uses: ilammy/setup-nasm@v1.5.1

      - name: Write Build Configuration File
        uses: DamianReeves/write-file-action@v1.3
        with:
          path: ./src/client_id.txt
          contents: ${{ env.KEYMASTER_CLIENT_ID }}
          write-mode: overwrite

      - name: Install toolchain
        run: curl https://sh.rustup.rs -sSf | sh -s -- --profile minimal --default-toolchain ${{ matrix.toolchain }}  -y

      - name: Get Rustc version
        id: get-rustc-version
        run: echo "version=$(rustc -V)" >> $GITHUB_OUTPUT
        shell: bash

      - name: Cache Rust dependencies
        uses: actions/cache@v4.1.1
        with:
          path: |
            ~/.cargo/registry/index
            ~/.cargo/registry/cache
            ~/.cargo/git
            target
          key: ${{ runner.os }}-${{ steps.get-rustc-version.outputs.version }}-${{ hashFiles('Cargo.lock') }}

      - run: cargo fetch --locked
      - run: cargo build --frozen --workspace --examples
      - run: cargo test --workspace

      - run: cargo install cargo-hack
      - run: cargo hack --workspace --remove-dev-deps
      - run: cargo check --no-default-features
      - run: cargo check

  test-cross-linux:
    if: false
    name: cross +${{ matrix.toolchain }} build ${{ matrix.target }}
    needs: clippy
    runs-on: ${{ matrix.os }}
    continue-on-error: false
    strategy:
      fail-fast: false
      matrix:
        os: [ubuntu-latest]
        target:
          - armv7-unknown-linux-gnueabihf
          - aarch64-unknown-linux-gnu
          - riscv64gc-unknown-linux-gnu
        toolchain:
          - "1.74" # MSRV (Minimum supported rust version)
          - stable
    steps:
      - name: Checkout code
        uses: actions/checkout@v4.2.1

      - name: Write Build Configuration File
        uses: DamianReeves/write-file-action@v1.3
        with:
          path: ./src/client_id.txt
          contents: ${{ env.KEYMASTER_CLIENT_ID }}
          write-mode: overwrite

      - name: Install toolchain
        run: curl https://sh.rustup.rs -sSf | sh -s -- --profile minimal --default-toolchain ${{ matrix.toolchain }}  -y

      - name: Get Rustc version
        id: get-rustc-version
        run: echo "version=$(rustc -V)" >> $GITHUB_OUTPUT
        shell: bash

      - name: Cache Rust dependencies
        uses: actions/cache@v4.1.1
        with:
          path: |
            ~/.cargo/registry/index
            ~/.cargo/registry/cache
            ~/.cargo/git
            target
          key: ${{ runner.os }}-${{ matrix.target }}-${{ steps.get-rustc-version.outputs.version }}-${{ hashFiles('Cargo.lock') }}

      - name: Install the cross compiler rust targets
        run: rustup target add ${{ matrix.target }}

      - name: Install cross compiler
        run: |
            if [ ${{ matrix.target }} = "armv7-unknown-linux-gnueabihf" ]; then
              sudo apt-get install -y gcc-arm-linux-gnueabihf
            fi
            if [ ${{ matrix.target }} = "aarch64-unknown-linux-gnu" ]; then
              sudo apt-get install -y gcc-aarch64-linux-gnu
            fi
            if [ ${{ matrix.target }} = "riscv64gc-unknown-linux-gnu" ]; then
              sudo apt-get install -y gcc-riscv64-linux-gnu
            fi

      - name: Set target link compiler
        run: |
            # Convert target to uppercase and replace - with _
            target=${{ matrix.target }}
            target=${target^^}
            target=${target//-/_}
            if [ ${{ matrix.target }} = "armv7-unknown-linux-gnueabihf" ]; then
              echo "CARGO_TARGET_${target}_LINKER=arm-linux-gnueabihf-gcc" >> $GITHUB_ENV
            fi
            if [ ${{ matrix.target }} = "aarch64-unknown-linux-gnu" ]; then
              echo "CARGO_TARGET_${target}_LINKER=aarch64-linux-gnu-gcc" >> $GITHUB_ENV
            fi
            if [ ${{ matrix.target }} = "riscv64gc-unknown-linux-gnu" ]; then
              echo "CARGO_TARGET_${target}_LINKER=riscv64-linux-gnu-gcc" >> $GITHUB_ENV
            fi

      - name: Fetch
        run: cargo fetch --locked
      - name: Build
        run: cargo build --frozen --verbose --target ${{ matrix.target }} --no-default-features

      - name: Check binary
        run: file target/${{ matrix.target }}/debug/librespot<|MERGE_RESOLUTION|>--- conflicted
+++ resolved
@@ -178,13 +178,8 @@
           - stable
     steps:
       - name: Checkout code
-<<<<<<< HEAD
-        uses: actions/checkout@v4.1.7
-
-=======
-        uses: actions/checkout@v4.2.1
-    
->>>>>>> f43ed299
+        uses: actions/checkout@v4.2.1
+
       # hyper-rustls >=0.27 uses aws-lc as default backend which requires NASM to build
       - name: Install NASM
         uses: ilammy/setup-nasm@v1.5.1
