# Note, this is used in the badge URL!
name: test

on:
  push:
    branches: [master, dev, spotty, spotty-dev]
    paths:
      [
        "**.rs",
        "Cargo.toml",
        "Cargo.lock",
        "rustfmt.toml",
        ".github/workflows/*",
        "!*.md",
        "!contrib/*",
        "!docs/*",
        "!LICENSE",
        "!*.sh",
      ]
  pull_request:
    paths:
      [
        "**.rs",
        "Cargo.toml",
        "Cargo.lock",
        "rustfmt.toml",
        ".github/workflows/*",
        "!*.md",
        "!contrib/*",
        "!docs/*",
        "!LICENSE",
        "!*.sh",
      ]
  schedule:
    # Run CI every week
    - cron: "00 01 * * 0"

env:
  RUST_BACKTRACE: 1
<<<<<<< HEAD
  KEYMASTER_CLIENT_ID: ${{ secrets.KEYMASTER_CLIENT_ID }}
  RUSTFLAGS: -D warnings -A renamed-and-removed-lints
=======
  RUSTFLAGS: -D warnings
>>>>>>> 22a8850f

# The layering here is as follows:
#  1. code formatting
#  2. absence of lints
#  3. absence of errors and warnings on Linux/x86
#  4. cross compilation on Windows and Linux/ARM

jobs:
  fmt:
    name: cargo fmt
    runs-on: ubuntu-latest
    steps:
      - name: Checkout code
        uses: actions/checkout@v4.1.7
      - name: Install toolchain
        run: curl https://sh.rustup.rs -sSf | sh -s -- --profile default --default-toolchain stable  -y
      - run: cargo fmt --all -- --check

  clippy:
    needs: fmt
    name: cargo +${{ matrix.toolchain }} clippy (${{ matrix.os }})
    runs-on: ${{ matrix.os }}
    continue-on-error: false
    strategy:
      fail-fast: false
      matrix:
        os: [ubuntu-latest]
        toolchain: [stable]
    steps:
      - name: Checkout code
        uses: actions/checkout@v4.1.7

      - name: Write Build Configuration File
        uses: DamianReeves/write-file-action@v1.0
        with:
          path: ./src/client_id.txt
          contents: ${{ env.KEYMASTER_CLIENT_ID }}
          write-mode: overwrite

      - name: Install toolchain
        run: curl https://sh.rustup.rs -sSf | sh -s -- --profile default --default-toolchain ${{ matrix.toolchain }}  -y

      - name: Get Rustc version
        id: get-rustc-version
        run: echo "version=$(rustc -V)" >> $GITHUB_OUTPUT
        shell: bash

      - name: Cache Rust dependencies
        uses: actions/cache@v4.0.2
        with:
          path: |
            ~/.cargo/registry/index
            ~/.cargo/registry/cache
            ~/.cargo/git
            target
          key: ${{ runner.os }}-${{ steps.get-rustc-version.outputs.version }}-${{ hashFiles('Cargo.lock') }}

      - name: Install developer package dependencies
        run: sudo apt-get update && sudo apt install -y libunwind-dev && sudo apt-get install libpulse-dev portaudio19-dev libasound2-dev libsdl2-dev gstreamer1.0-dev libgstreamer-plugins-base1.0-dev libavahi-compat-libdnssd-dev

      - run: cargo install cargo-hack
      - run: cargo hack --workspace --remove-dev-deps
      - run: cargo clippy -p librespot-core --no-default-features
      - run: cargo clippy -p librespot-core
      - run: cargo hack clippy --each-feature -p librespot-discovery
      - run: cargo hack clippy --each-feature -p librespot-playback
      - run: cargo hack clippy --each-feature

  test-linux:
    name: cargo +${{ matrix.toolchain }} check (${{ matrix.os }})
    runs-on: ${{ matrix.os }}
    continue-on-error: ${{ matrix.experimental }}
    needs: clippy
    strategy:
      fail-fast: false
      matrix:
        os: [ubuntu-latest]
        toolchain:
          - "1.74" # MSRV (Minimum supported rust version)
          - stable
        experimental: [false]
        # Ignore failures in beta
        include:
          - os: ubuntu-latest
            toolchain: beta
            experimental: true
    steps:
      - name: Checkout code
        uses: actions/checkout@v4.1.7

      - name: Install toolchain
        run: curl https://sh.rustup.rs -sSf | sh -s -- --profile minimal --default-toolchain ${{ matrix.toolchain }}  -y

      - name: Get Rustc version
        id: get-rustc-version
        run: echo "version=$(rustc -V)" >> $GITHUB_OUTPUT
        shell: bash

      - name: Cache Rust dependencies
        uses: actions/cache@v4.0.2
        with:
          path: |
            ~/.cargo/registry/index
            ~/.cargo/registry/cache
            ~/.cargo/git
            target
          key: ${{ runner.os }}-${{ steps.get-rustc-version.outputs.version }}-${{ hashFiles('Cargo.lock') }}

      - name: Install developer package dependencies
        run: sudo apt-get update && sudo apt install -y libunwind-dev && sudo apt-get install libpulse-dev portaudio19-dev libasound2-dev libsdl2-dev gstreamer1.0-dev libgstreamer-plugins-base1.0-dev libavahi-compat-libdnssd-dev

      - run: cargo build --workspace --examples
      - run: cargo test --workspace

      - run: cargo install cargo-hack
      - run: cargo hack --workspace --remove-dev-deps
      - run: cargo check -p librespot-core --no-default-features
      - run: cargo check -p librespot-core
      - run: cargo hack check --each-feature -p librespot-discovery
      - run: cargo hack check --each-feature -p librespot-playback
      - run: cargo hack check --each-feature

  test-windows:
    needs: clippy
    name: cargo +${{ matrix.toolchain }} check (${{ matrix.os }})
    runs-on: ${{ matrix.os }}
    continue-on-error: false
    strategy:
      fail-fast: false
      matrix:
        os: [windows-latest]
        toolchain:
          - "1.74" # MSRV (Minimum supported rust version)
          - stable
    steps:
      - name: Checkout code
        uses: actions/checkout@v4.1.7

      # hyper-rustls >=0.27 uses aws-lc as default backend which requires NASM to build
      - name: Install NASM
        uses: ilammy/setup-nasm@v1.5.1

      - name: Write Build Configuration File
        uses: DamianReeves/write-file-action@v1.0
        with:
          path: ./src/client_id.txt
          contents: ${{ env.KEYMASTER_CLIENT_ID }}
          write-mode: overwrite

      - name: Install toolchain
        run: curl https://sh.rustup.rs -sSf | sh -s -- --profile minimal --default-toolchain ${{ matrix.toolchain }}  -y

      - name: Get Rustc version
        id: get-rustc-version
        run: echo "version=$(rustc -V)" >> $GITHUB_OUTPUT
        shell: bash

      - name: Cache Rust dependencies
        uses: actions/cache@v4.0.2
        with:
          path: |
            ~/.cargo/registry/index
            ~/.cargo/registry/cache
            ~/.cargo/git
            target
          key: ${{ runner.os }}-${{ steps.get-rustc-version.outputs.version }}-${{ hashFiles('Cargo.lock') }}

      - run: cargo build --workspace --examples
      - run: cargo test --workspace

      - run: cargo install cargo-hack
      - run: cargo hack --workspace --remove-dev-deps
      - run: cargo check --no-default-features
      - run: cargo check

  test-cross-linux:
    name: cross +${{ matrix.toolchain }} build ${{ matrix.target }}
    needs: clippy
    runs-on: ${{ matrix.os }}
    continue-on-error: false
    strategy:
      fail-fast: false
      matrix:
        os: [ubuntu-latest]
        target: 
          - armv7-unknown-linux-gnueabihf
          - aarch64-unknown-linux-gnu
          - riscv64gc-unknown-linux-gnu
        toolchain:
          - "1.74" # MSRV (Minimum supported rust version)
          - stable
    steps:
      - name: Checkout code
        uses: actions/checkout@v4.1.7

      - name: Write Build Configuration File
        uses: DamianReeves/write-file-action@v1.0
        with:
          path: ./src/client_id.txt
          contents: ${{ env.KEYMASTER_CLIENT_ID }}
          write-mode: overwrite

      - name: Install toolchain
        run: curl https://sh.rustup.rs -sSf | sh -s -- --profile minimal --default-toolchain ${{ matrix.toolchain }}  -y

      - name: Get Rustc version
        id: get-rustc-version
        run: echo "version=$(rustc -V)" >> $GITHUB_OUTPUT
        shell: bash

      - name: Cache Rust dependencies
        uses: actions/cache@v4.0.2
        with:
          path: |
            ~/.cargo/registry/index
            ~/.cargo/registry/cache
            ~/.cargo/git
            target
          key: ${{ runner.os }}-${{ matrix.target }}-${{ steps.get-rustc-version.outputs.version }}-${{ hashFiles('Cargo.lock') }}

      - name: Install the cross compiler rust targets
        run: rustup target add ${{ matrix.target }}

      - name: Install cross compiler
        run: |
            if [ ${{ matrix.target }} = "armv7-unknown-linux-gnueabihf" ]; then
              sudo apt-get install -y gcc-arm-linux-gnueabihf
            fi
<<<<<<< HEAD

=======
            if [ ${{ matrix.target }} = "aarch64-unknown-linux-gnu" ]; then
              sudo apt-get install -y gcc-aarch64-linux-gnu
            fi
            if [ ${{ matrix.target }} = "riscv64gc-unknown-linux-gnu" ]; then
              sudo apt-get install -y gcc-riscv64-linux-gnu
            fi
      
>>>>>>> 22a8850f
      - name: Set target link compiler
        run: |
            # Convert target to uppercase and replace - with _
            target=${{ matrix.target }}
            target=${target^^}
            target=${target//-/_}
            if [ ${{ matrix.target }} = "armv7-unknown-linux-gnueabihf" ]; then
              echo "CARGO_TARGET_${target}_LINKER=arm-linux-gnueabihf-gcc" >> $GITHUB_ENV
            fi
<<<<<<< HEAD

=======
            if [ ${{ matrix.target }} = "aarch64-unknown-linux-gnu" ]; then
              echo "CARGO_TARGET_${target}_LINKER=aarch64-linux-gnu-gcc" >> $GITHUB_ENV
            fi
            if [ ${{ matrix.target }} = "riscv64gc-unknown-linux-gnu" ]; then
              echo "CARGO_TARGET_${target}_LINKER=riscv64-linux-gnu-gcc" >> $GITHUB_ENV
            fi
            
>>>>>>> 22a8850f
      - name: Build
        run: cargo build --verbose --target ${{ matrix.target }} --no-default-features

      - name: Check binary
        run: file target/${{ matrix.target }}/debug/librespot<|MERGE_RESOLUTION|>--- conflicted
+++ resolved
@@ -37,12 +37,8 @@
 
 env:
   RUST_BACKTRACE: 1
-<<<<<<< HEAD
   KEYMASTER_CLIENT_ID: ${{ secrets.KEYMASTER_CLIENT_ID }}
-  RUSTFLAGS: -D warnings -A renamed-and-removed-lints
-=======
   RUSTFLAGS: -D warnings
->>>>>>> 22a8850f
 
 # The layering here is as follows:
 #  1. code formatting
@@ -180,7 +176,7 @@
     steps:
       - name: Checkout code
         uses: actions/checkout@v4.1.7
-
+    
       # hyper-rustls >=0.27 uses aws-lc as default backend which requires NASM to build
       - name: Install NASM
         uses: ilammy/setup-nasm@v1.5.1
@@ -265,15 +261,12 @@
 
       - name: Install the cross compiler rust targets
         run: rustup target add ${{ matrix.target }}
-
+      
       - name: Install cross compiler
         run: |
             if [ ${{ matrix.target }} = "armv7-unknown-linux-gnueabihf" ]; then
               sudo apt-get install -y gcc-arm-linux-gnueabihf
             fi
-<<<<<<< HEAD
-
-=======
             if [ ${{ matrix.target }} = "aarch64-unknown-linux-gnu" ]; then
               sudo apt-get install -y gcc-aarch64-linux-gnu
             fi
@@ -281,19 +274,15 @@
               sudo apt-get install -y gcc-riscv64-linux-gnu
             fi
       
->>>>>>> 22a8850f
       - name: Set target link compiler
         run: |
             # Convert target to uppercase and replace - with _
             target=${{ matrix.target }}
-            target=${target^^}
+            target=${target^^}  
             target=${target//-/_}
             if [ ${{ matrix.target }} = "armv7-unknown-linux-gnueabihf" ]; then
               echo "CARGO_TARGET_${target}_LINKER=arm-linux-gnueabihf-gcc" >> $GITHUB_ENV
             fi
-<<<<<<< HEAD
-
-=======
             if [ ${{ matrix.target }} = "aarch64-unknown-linux-gnu" ]; then
               echo "CARGO_TARGET_${target}_LINKER=aarch64-linux-gnu-gcc" >> $GITHUB_ENV
             fi
@@ -301,9 +290,8 @@
               echo "CARGO_TARGET_${target}_LINKER=riscv64-linux-gnu-gcc" >> $GITHUB_ENV
             fi
             
->>>>>>> 22a8850f
       - name: Build
         run: cargo build --verbose --target ${{ matrix.target }} --no-default-features
-
+      
       - name: Check binary
         run: file target/${{ matrix.target }}/debug/librespot