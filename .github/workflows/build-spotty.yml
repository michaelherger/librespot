name: Build Spotty for all platforms

on:
  push:
    branches: [spotty]
  workflow_dispatch:

env:
  CARGO_TERM_COLOR: always
  KEYMASTER_CLIENT_ID: ${{ secrets.KEYMASTER_CLIENT_ID }}

jobs:
  macOS:
    runs-on: macos-12

    steps:
<<<<<<< HEAD
    - name: Install Rust
      uses: crusty-pie/toolchain@v1
      with:
          toolchain: stable

    - name: Checkout
      uses: actions/checkout@v4

    - name: Write Build Configuration File
      uses: DamianReeves/write-file-action@v1.3
=======
    - name: Checkout
      uses: actions/checkout@v3

    - name: Write Build Configuration File
      uses: DamianReeves/write-file-action@v1.2
>>>>>>> acf772ac
      with:
        path: ./src/client_id.txt
        contents: ${{ env.KEYMASTER_CLIENT_ID }}
        write-mode: overwrite

    - name: Install Rust support for ARM64 & prepare environment
      run: |
        rustup target add aarch64-apple-darwin
        mkdir releases

    - name: Build
      run: |
        cargo build --release
        cargo build --target=aarch64-apple-darwin --release

    - name: Build fat binary
      run: |
        lipo -create \
          -arch x86_64 target/release/spotty \
          -arch arm64 target/aarch64-apple-darwin/release/spotty \
          -output releases/spotty

    - name: Upload artifacts
<<<<<<< HEAD
      uses: actions/upload-artifact@v4
=======
      uses: actions/upload-artifact@v3
>>>>>>> acf772ac
      with:
        name: spotty-mac
        path: releases/

  Linux:
    runs-on: ubuntu-20.04

    steps:
    - name: Checkout
<<<<<<< HEAD
      uses: actions/checkout@v4

    - name: Write Build Configuration File
      uses: DamianReeves/write-file-action@v1.3
=======
      uses: actions/checkout@v3

    - name: Write Build Configuration File
      uses: DamianReeves/write-file-action@v1.2
>>>>>>> acf772ac
      with:
        path: ./src/client_id.txt
        contents: ${{ env.KEYMASTER_CLIENT_ID }}
        write-mode: overwrite

<<<<<<< HEAD
    # - name: Build ARMv7/6/5
    #   run: docker run --rm -v $(pwd):/source dlecan/rust-crosscompiler-arm:stable
=======
    - name: Prepare build environment
      run: |
        rustup target add x86_64-unknown-linux-musl
        rustup target add i686-unknown-linux-musl
        curl -L https://github.com/cross-rs/cross/releases/download/v0.2.5/cross-x86_64-unknown-linux-musl.tar.gz | tar xvz
        mkdir -p releases/i386-linux
        mkdir -p releases/aarch64-linux
        mkdir -p releases/arm-linux

    - name: Build i686
      run: |
        cargo build --release --target=i686-unknown-linux-musl
        cp target/i686-unknown-linux-musl/release/spotty releases/i386-linux/spotty

    - name: Build x86_64
      run: |
        cargo build --release --target=x86_64-unknown-linux-musl
        cp target/x86_64-unknown-linux-musl/release/spotty releases/i386-linux/spotty-x86_64

    - name: Build ARMv8
      run: |
        ./cross build --release --target=aarch64-unknown-linux-musl
        cp target/aarch64-unknown-linux-musl/release/spotty releases/aarch64-linux/spotty

    - name: Build ARMv7 musl
      run: |
        ./cross build --release --target=armv7-unknown-linux-musleabihf
        cp target/armv7-unknown-linux-musleabihf/release/spotty releases/arm-linux/spotty-muslhf
>>>>>>> acf772ac

    - name: Build ARM musl
      run: |
        ./cross build --release --target=arm-unknown-linux-musleabi
        cp target/arm-unknown-linux-musleabi/release/spotty releases/arm-linux/spotty

    - name: Upload artifacts
<<<<<<< HEAD
      uses: actions/upload-artifact@v4
=======
      uses: actions/upload-artifact@v3
>>>>>>> acf772ac
      with:
        name: spotty-linux
        path: releases/

  windows:
    runs-on: windows-2019

    steps:
    - name: Checkout
<<<<<<< HEAD
      uses: actions/checkout@v4

    - name: Write Build Configuration File
      uses: DamianReeves/write-file-action@v1.3
=======
      uses: actions/checkout@v3

    - name: Write Build Configuration File
      uses: DamianReeves/write-file-action@v1.2
>>>>>>> acf772ac
      with:
        path: ./src/client_id.txt
        contents: ${{ env.KEYMASTER_CLIENT_ID }}
        write-mode: overwrite

    - name: Build
      run: cargo build --release

    - name: Upload artifacts
<<<<<<< HEAD
      uses: actions/upload-artifact@v4
=======
      uses: actions/upload-artifact@v3
>>>>>>> acf772ac
      with:
        name: spotty.exe
        path: target/release/spotty.exe<|MERGE_RESOLUTION|>--- conflicted
+++ resolved
@@ -14,8 +14,8 @@
     runs-on: macos-12
 
     steps:
-<<<<<<< HEAD
     - name: Install Rust
+      if: false
       uses: crusty-pie/toolchain@v1
       with:
           toolchain: stable
@@ -25,13 +25,6 @@
 
     - name: Write Build Configuration File
       uses: DamianReeves/write-file-action@v1.3
-=======
-    - name: Checkout
-      uses: actions/checkout@v3
-
-    - name: Write Build Configuration File
-      uses: DamianReeves/write-file-action@v1.2
->>>>>>> acf772ac
       with:
         path: ./src/client_id.txt
         contents: ${{ env.KEYMASTER_CLIENT_ID }}
@@ -55,11 +48,7 @@
           -output releases/spotty
 
     - name: Upload artifacts
-<<<<<<< HEAD
       uses: actions/upload-artifact@v4
-=======
-      uses: actions/upload-artifact@v3
->>>>>>> acf772ac
       with:
         name: spotty-mac
         path: releases/
@@ -69,26 +58,15 @@
 
     steps:
     - name: Checkout
-<<<<<<< HEAD
       uses: actions/checkout@v4
 
     - name: Write Build Configuration File
       uses: DamianReeves/write-file-action@v1.3
-=======
-      uses: actions/checkout@v3
-
-    - name: Write Build Configuration File
-      uses: DamianReeves/write-file-action@v1.2
->>>>>>> acf772ac
       with:
         path: ./src/client_id.txt
         contents: ${{ env.KEYMASTER_CLIENT_ID }}
         write-mode: overwrite
 
-<<<<<<< HEAD
-    # - name: Build ARMv7/6/5
-    #   run: docker run --rm -v $(pwd):/source dlecan/rust-crosscompiler-arm:stable
-=======
     - name: Prepare build environment
       run: |
         rustup target add x86_64-unknown-linux-musl
@@ -117,7 +95,6 @@
       run: |
         ./cross build --release --target=armv7-unknown-linux-musleabihf
         cp target/armv7-unknown-linux-musleabihf/release/spotty releases/arm-linux/spotty-muslhf
->>>>>>> acf772ac
 
     - name: Build ARM musl
       run: |
@@ -125,11 +102,7 @@
         cp target/arm-unknown-linux-musleabi/release/spotty releases/arm-linux/spotty
 
     - name: Upload artifacts
-<<<<<<< HEAD
       uses: actions/upload-artifact@v4
-=======
-      uses: actions/upload-artifact@v3
->>>>>>> acf772ac
       with:
         name: spotty-linux
         path: releases/
@@ -139,17 +112,10 @@
 
     steps:
     - name: Checkout
-<<<<<<< HEAD
       uses: actions/checkout@v4
 
     - name: Write Build Configuration File
       uses: DamianReeves/write-file-action@v1.3
-=======
-      uses: actions/checkout@v3
-
-    - name: Write Build Configuration File
-      uses: DamianReeves/write-file-action@v1.2
->>>>>>> acf772ac
       with:
         path: ./src/client_id.txt
         contents: ${{ env.KEYMASTER_CLIENT_ID }}
@@ -159,11 +125,7 @@
       run: cargo build --release
 
     - name: Upload artifacts
-<<<<<<< HEAD
       uses: actions/upload-artifact@v4
-=======
-      uses: actions/upload-artifact@v3
->>>>>>> acf772ac
       with:
         name: spotty.exe
         path: target/release/spotty.exe