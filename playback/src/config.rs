--- conflicted
+++ resolved
@@ -30,14 +30,11 @@
     pub bitrate: Bitrate,
     pub onstart: Option<String>,
     pub onstop: Option<String>,
-<<<<<<< HEAD
     pub onchange: Option<String>,
     pub mac: Option<String>,
     pub lms: Option<String>,
-=======
     pub normalisation: bool,
     pub normalisation_pregain: f32,
->>>>>>> eed2bb69
 }
 
 impl Default for PlayerConfig {
@@ -46,14 +43,11 @@
             bitrate: Bitrate::default(),
             onstart: None,
             onstop: None,
-<<<<<<< HEAD
             onchange: None,
             mac: None,
             lms: None,
-=======
             normalisation: false,
             normalisation_pregain: 0.0,
->>>>>>> eed2bb69
         }
     }
 }