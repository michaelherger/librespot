use std::str::FromStr;

#[derive(Clone, Copy, Debug, Hash, PartialOrd, Ord, PartialEq, Eq)]
pub enum Bitrate {
    Bitrate96,
    Bitrate160,
    Bitrate320,
}

impl FromStr for Bitrate {
    type Err = ();
    fn from_str(s: &str) -> Result<Self, Self::Err> {
        match s {
            "96" => Ok(Bitrate::Bitrate96),
            "160" => Ok(Bitrate::Bitrate160),
            "320" => Ok(Bitrate::Bitrate320),
            _ => Err(()),
        }
    }
}

impl Default for Bitrate {
    fn default() -> Bitrate {
        Bitrate::Bitrate160
    }
}

#[derive(Clone, Debug)]
pub struct PlayerConfig {
    pub bitrate: Bitrate,
    pub normalisation: bool,
    pub normalisation_pregain: f32,
<<<<<<< HEAD
    pub lms_connect_mode: bool
=======
    pub pass_through: bool,
>>>>>>> b7e1ead0
}

impl Default for PlayerConfig {
    fn default() -> PlayerConfig {
        PlayerConfig {
            bitrate: Bitrate::default(),
            normalisation: false,
            normalisation_pregain: 0.0,
<<<<<<< HEAD
            lms_connect_mode: false
=======
            pass_through: false,
>>>>>>> b7e1ead0
        }
    }
}<|MERGE_RESOLUTION|>--- conflicted
+++ resolved
@@ -30,11 +30,8 @@
     pub bitrate: Bitrate,
     pub normalisation: bool,
     pub normalisation_pregain: f32,
-<<<<<<< HEAD
-    pub lms_connect_mode: bool
-=======
-    pub pass_through: bool,
->>>>>>> b7e1ead0
+    pub lms_connect_mode: bool,
+    pub pass_through: bool
 }
 
 impl Default for PlayerConfig {
@@ -43,11 +40,8 @@
             bitrate: Bitrate::default(),
             normalisation: false,
             normalisation_pregain: 0.0,
-<<<<<<< HEAD
-            lms_connect_mode: false
-=======
-            pass_through: false,
->>>>>>> b7e1ead0
+            lms_connect_mode: false,
+            pass_through: false
         }
     }
 }