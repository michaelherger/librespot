use std::str::FromStr;

#[derive(Clone, Copy, Debug, Hash, PartialOrd, Ord, PartialEq, Eq)]
pub enum Bitrate {
    Bitrate96,
    Bitrate160,
    Bitrate320,
}

impl FromStr for Bitrate {
    type Err = ();
    fn from_str(s: &str) -> Result<Self, Self::Err> {
        match s {
            "96" => Ok(Bitrate::Bitrate96),
            "160" => Ok(Bitrate::Bitrate160),
            "320" => Ok(Bitrate::Bitrate320),
            _ => Err(()),
        }
    }
}

impl Default for Bitrate {
    fn default() -> Bitrate {
        Bitrate::Bitrate160
    }
}

#[derive(Clone, Debug)]
pub struct PlayerConfig {
    pub bitrate: Bitrate,
<<<<<<< HEAD
    pub onstart: Option<String>,
    pub onstop: Option<String>,
    pub onchange: Option<String>,
    pub mac: Option<String>,
    pub lms: Option<String>,
=======
>>>>>>> 21d7b618
    pub normalisation: bool,
    pub normalisation_pregain: f32,
}

impl Default for PlayerConfig {
    fn default() -> PlayerConfig {
        PlayerConfig {
            bitrate: Bitrate::default(),
<<<<<<< HEAD
            onstart: None,
            onstop: None,
            onchange: None,
            mac: None,
            lms: None,
=======
>>>>>>> 21d7b618
            normalisation: false,
            normalisation_pregain: 0.0,
        }
    }
}<|MERGE_RESOLUTION|>--- conflicted
+++ resolved
@@ -28,14 +28,6 @@
 #[derive(Clone, Debug)]
 pub struct PlayerConfig {
     pub bitrate: Bitrate,
-<<<<<<< HEAD
-    pub onstart: Option<String>,
-    pub onstop: Option<String>,
-    pub onchange: Option<String>,
-    pub mac: Option<String>,
-    pub lms: Option<String>,
-=======
->>>>>>> 21d7b618
     pub normalisation: bool,
     pub normalisation_pregain: f32,
 }
@@ -44,14 +36,6 @@
     fn default() -> PlayerConfig {
         PlayerConfig {
             bitrate: Bitrate::default(),
-<<<<<<< HEAD
-            onstart: None,
-            onstop: None,
-            onchange: None,
-            mac: None,
-            lms: None,
-=======
->>>>>>> 21d7b618
             normalisation: false,
             normalisation_pregain: 0.0,
         }
