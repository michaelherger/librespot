use crate::dither::{Ditherer, DithererBuilder};
use zerocopy::AsBytes;

#[derive(AsBytes, Copy, Clone, Debug)]
#[allow(non_camel_case_types)]
#[repr(transparent)]
pub struct i24([u8; 3]);
impl i24 {
    fn from_s24(sample: i32) -> Self {
        // trim the padding in the most significant byte
        #[allow(unused_variables)]
        let [a, b, c, d] = sample.to_ne_bytes();
        #[cfg(target_endian = "little")]
        return Self([a, b, c]);
        #[cfg(target_endian = "big")]
        return Self([b, c, d]);
    }
}

pub struct Converter {
    ditherer: Option<Box<dyn Ditherer>>,
}

impl Converter {
    pub fn new(dither_config: Option<DithererBuilder>) -> Self {
        if let Some(ref ditherer_builder) = dither_config {
            let ditherer = (ditherer_builder)();
            info!("Converting with ditherer: {}", ditherer.name());
            Self {
                ditherer: Some(ditherer),
            }
        } else {
            Self { ditherer: None }
        }
    }

    /// To convert PCM samples from floating point normalized as `-1.0..=1.0`
    /// to 32-bit signed integer, multiply by 2147483648 (0x80000000) and
    /// saturate at the bounds of `i32`.
    const SCALE_S32: f64 = 2147483648.;

    /// To convert PCM samples from floating point normalized as `-1.0..=1.0`
    /// to 24-bit signed integer, multiply by 8388608 (0x800000) and saturate
    /// at the bounds of `i24`.
    const SCALE_S24: f64 = 8388608.;

    /// To convert PCM samples from floating point normalized as `-1.0..=1.0`
    /// to 16-bit signed integer, multiply by 32768 (0x8000) and saturate at
    /// the bounds of `i16`. When the samples were encoded using the same
    /// scaling factor, like the reference Vorbis encoder does, this makes
    /// conversions transparent.
    const SCALE_S16: f64 = 32768.;

    pub fn scale(&mut self, sample: f64, factor: f64) -> f64 {
        let dither = match self.ditherer {
            Some(ref mut d) => d.noise(),
            None => 0.0,
        };

        // From the many float to int conversion methods available, match what
        // the reference Vorbis implementation uses: sample * 32768 (for 16 bit)
        let int_value = sample * factor + dither;

        // Casting float to integer rounds towards zero by default, i.e. it
        // truncates, and that generates larger error than rounding to nearest.
        // Absolute lowest error is gained from rounding ties to even.
        math::round::half_to_even(int_value, 0)
    }

    // Special case for samples packed in a word of greater bit depth (e.g.
    // S24): clamp between min and max to ensure that the most significant
    // byte is zero. Otherwise, dithering may cause an overflow. This is not
    // necessary for other formats, because casting to integer will saturate
    // to the bounds of the primitive.
    pub fn clamping_scale(&mut self, sample: f64, factor: f64) -> f64 {
        let int_value = self.scale(sample, factor);

        // In two's complement, there are more negative than positive values.
        let min = -factor;
        let max = factor - 1.0;

        if int_value < min {
            return min;
        } else if int_value > max {
            return max;
        }
        int_value
    }

    pub fn f64_to_f32(&mut self, samples: &[f64]) -> Vec<f32> {
        samples.iter().map(|sample| *sample as f32).collect()
    }

    pub fn f64_to_s32(&mut self, samples: &[f64]) -> Vec<i32> {
        samples
            .iter()
            .map(|sample| self.scale(*sample, Self::SCALE_S32) as i32)
            .collect()
}

    // S24 is 24-bit PCM packed in an upper 32-bit word
    pub fn f64_to_s24(&mut self, samples: &[f64]) -> Vec<i32> {
        samples
            .iter()
            .map(|sample| self.clamping_scale(*sample, Self::SCALE_S24) as i32)
            .collect()
}

    // S24_3 is 24-bit PCM in a 3-byte array
    pub fn f64_to_s24_3(&mut self, samples: &[f64]) -> Vec<i24> {
        samples
            .iter()
            .map(|sample| {
                // Not as DRY as calling f32_to_s24 first, but this saves iterating
                // over all samples twice.
                let int_value = self.clamping_scale(*sample, Self::SCALE_S24) as i32;
                i24::from_s24(int_value)
            })
            .collect()
}

    pub fn f64_to_s16(&mut self, samples: &[f64]) -> Vec<i16> {
        samples
<<<<<<< HEAD
        .iter()
            .map(|sample| self.scale(*sample, 0x8000) as i16)
        .collect()
}
=======
            .iter()
            .map(|sample| self.scale(*sample, Self::SCALE_S16) as i16)
            .collect()
    }
>>>>>>> ad19b69b
}<|MERGE_RESOLUTION|>--- conflicted
+++ resolved
@@ -96,7 +96,7 @@
             .iter()
             .map(|sample| self.scale(*sample, Self::SCALE_S32) as i32)
             .collect()
-}
+    }
 
     // S24 is 24-bit PCM packed in an upper 32-bit word
     pub fn f64_to_s24(&mut self, samples: &[f64]) -> Vec<i32> {
@@ -104,7 +104,7 @@
             .iter()
             .map(|sample| self.clamping_scale(*sample, Self::SCALE_S24) as i32)
             .collect()
-}
+    }
 
     // S24_3 is 24-bit PCM in a 3-byte array
     pub fn f64_to_s24_3(&mut self, samples: &[f64]) -> Vec<i24> {
@@ -117,19 +117,12 @@
                 i24::from_s24(int_value)
             })
             .collect()
-}
+    }
 
     pub fn f64_to_s16(&mut self, samples: &[f64]) -> Vec<i16> {
         samples
-<<<<<<< HEAD
-        .iter()
-            .map(|sample| self.scale(*sample, 0x8000) as i16)
-        .collect()
-}
-=======
             .iter()
             .map(|sample| self.scale(*sample, Self::SCALE_S16) as i16)
             .collect()
     }
->>>>>>> ad19b69b
 }