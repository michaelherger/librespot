--- conflicted
+++ resolved
@@ -9,9 +9,6 @@
 pub mod config;
 mod convert;
 mod decoder;
-<<<<<<< HEAD
-=======
 pub mod dither;
->>>>>>> bb3dd64c
 pub mod mixer;
 pub mod player;