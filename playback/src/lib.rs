#[macro_use]
extern crate log;

<<<<<<< HEAD
extern crate futures;
extern crate hyper;
extern crate tokio_core;
=======
>>>>>>> 593dfa04
extern crate byteorder;
extern crate futures;

#[cfg(feature = "alsa-backend")]
extern crate alsa;

#[cfg(feature = "portaudio-rs")]
extern crate portaudio_rs;

#[cfg(feature = "libpulse-sys")]
extern crate libpulse_sys;

#[cfg(feature = "jackaudio-backend")]
extern crate jack;

#[cfg(feature = "libc")]
extern crate libc;

pub mod lms;

extern crate librespot_audio as audio;
extern crate librespot_core as core;
extern crate librespot_metadata as metadata;

pub mod audio_backend;
pub mod config;
pub mod mixer;
pub mod player;<|MERGE_RESOLUTION|>--- conflicted
+++ resolved
@@ -1,12 +1,6 @@
 #[macro_use]
 extern crate log;
 
-<<<<<<< HEAD
-extern crate futures;
-extern crate hyper;
-extern crate tokio_core;
-=======
->>>>>>> 593dfa04
 extern crate byteorder;
 extern crate futures;
 
@@ -25,8 +19,6 @@
 #[cfg(feature = "libc")]
 extern crate libc;
 
-pub mod lms;
-
 extern crate librespot_audio as audio;
 extern crate librespot_core as core;
 extern crate librespot_metadata as metadata;
