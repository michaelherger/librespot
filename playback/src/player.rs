--- conflicted
+++ resolved
@@ -60,7 +60,6 @@
     Stopped {
         track_id: SpotifyId,
     },
-<<<<<<< HEAD
 
     Volume {
         volume: u32
@@ -69,8 +68,6 @@
     Seek {
         position: u32
     }
-=======
->>>>>>> 593dfa04
 }
 
 type PlayerEventChannel = futures::sync::mpsc::UnboundedReceiver<PlayerEvent>;
@@ -525,21 +522,6 @@
                 }
             }
 
-<<<<<<< HEAD
-            PlayerCommand::Stop => {
-                match self.state {
-                    PlayerState::Playing { track_id, .. }
-                    | PlayerState::Paused { track_id, .. }
-                    | PlayerState::EndOfTrack { track_id } => {
-                        self.stop_sink_if_running();
-                        self.send_event(PlayerEvent::Stopped { track_id });
-                        self.state = PlayerState::Stopped;
-                    },
-                    PlayerState::Stopped => {
-                      warn!("Player::stop called from invalid state");
-                    }
-                    PlayerState::Invalid => panic!("invalid state"),
-=======
             PlayerCommand::Stop => match self.state {
                 PlayerState::Playing { track_id, .. }
                 | PlayerState::Paused { track_id, .. }
@@ -547,7 +529,6 @@
                     self.stop_sink_if_running();
                     self.send_event(PlayerEvent::Stopped { track_id });
                     self.state = PlayerState::Stopped;
->>>>>>> 593dfa04
                 }
                 PlayerState::Stopped => {
                     warn!("Player::stop called from invalid state");
@@ -650,34 +631,6 @@
 impl ::std::fmt::Debug for PlayerCommand {
     fn fmt(&self, f: &mut ::std::fmt::Formatter) -> ::std::fmt::Result {
         match *self {
-<<<<<<< HEAD
-            PlayerCommand::Load(track, play, position, _) => {
-                f.debug_tuple("Load")
-                 .field(&track)
-                 .field(&play)
-                 .field(&position)
-                 .finish()
-            }
-            PlayerCommand::Play => {
-                f.debug_tuple("Play").finish()
-            }
-            PlayerCommand::Pause => {
-                f.debug_tuple("Pause").finish()
-            }
-            PlayerCommand::Stop => {
-                f.debug_tuple("Stop").finish()
-            }
-            PlayerCommand::Seek(position) => {
-                f.debug_tuple("Seek")
-                 .field(&position)
-                 .finish()
-            }
-            PlayerCommand::Volume(volume) => {
-                f.debug_tuple("Volume")
-                 .field(&volume)
-                 .finish()
-            }
-=======
             PlayerCommand::Load(track, play, position, _) => f.debug_tuple("Load")
                 .field(&track)
                 .field(&play)
@@ -687,7 +640,7 @@
             PlayerCommand::Pause => f.debug_tuple("Pause").finish(),
             PlayerCommand::Stop => f.debug_tuple("Stop").finish(),
             PlayerCommand::Seek(position) => f.debug_tuple("Seek").field(&position).finish(),
->>>>>>> 593dfa04
+            PlayerCommand::Volume(volume) => f.debug_tuple("Volume").field(&volume).finish(),
         }
     }
 }
