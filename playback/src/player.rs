--- conflicted
+++ resolved
@@ -401,18 +401,14 @@
                         }
                     }
 
-<<<<<<< HEAD
-                if let Err(err) = self.sink.write(&packet.data()) {
-                    error!("Could not write audio: {}", err);
-                    self.stop_sink();
-
-                    if !self.config.lms_connect_mode  {
-                        exit(0);
-=======
                     if let Err(err) = self.sink.write(&packet.data()) {
                         error!("Could not write audio: {}", err);
                         self.stop_sink();
->>>>>>> cb61e222
+
+//                      TODO - verify this is working in Spotty's track mode
+                        if !self.config.lms_connect_mode  {
+                            exit(0);
+                        }
                     }
                 }
             }
