--- conflicted
+++ resolved
@@ -1288,13 +1288,8 @@
                         }
                     }
 
-<<<<<<< HEAD
-                    if let Err(_err) = self.sink.write(&packet) {
+                    if let Err(_err) = self.sink.write(&packet, &mut self.converter) {
                         // error!("Could not write audio: {}", err);
-=======
-                    if let Err(err) = self.sink.write(&packet, &mut self.converter) {
-                        error!("Could not write audio: {}", err);
->>>>>>> bb3dd64c
                         self.ensure_sink_stopped(false);
                     }
                 }
