--- conflicted
+++ resolved
@@ -1384,13 +1384,8 @@
                         }
                     }
 
-<<<<<<< HEAD
-                    if let Err(_e) = self.sink.write(&packet, &mut self.converter) {
+                    if let Err(_e) = self.sink.write(packet, &mut self.converter) {
                         // error!("{}", e);
-=======
-                    if let Err(e) = self.sink.write(packet, &mut self.converter) {
-                        error!("{}", e);
->>>>>>> 9202ec01
                         exit(1);
                     }
                 }
