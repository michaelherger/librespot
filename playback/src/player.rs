--- conflicted
+++ resolved
@@ -16,13 +16,6 @@
 use librespot_core::session::Session;
 use librespot_core::spotify_id::SpotifyId;
 
-<<<<<<< HEAD
-use audio::{AudioDecoder, AudioPacket, PassthroughDecoder, VorbisDecoder};
-use audio::{AudioDecrypt, AudioFile};
-use audio_backend::Sink;
-use metadata::{AudioItem, FileFormat};
-use mixer::AudioFilter;
-=======
 use crate::audio::{AudioDecoder, AudioPacket, PassthroughDecoder, VorbisDecoder};
 use crate::audio::{AudioDecrypt, AudioFile, StreamLoaderController};
 use crate::audio::{
@@ -32,7 +25,6 @@
 use crate::audio_backend::Sink;
 use crate::metadata::{AudioItem, FileFormat};
 use crate::mixer::AudioFilter;
->>>>>>> 4b9db450
 
 pub struct Player {
     commands: Option<std::sync::mpsc::Sender<PlayerCommand>>,
@@ -554,24 +546,7 @@
                     warn!("Player::seek called from invalid state");
                 }
 
-<<<<<<< HEAD
-                self.send_event(PlayerEvent::Seek { position })
-            }
-
-            PlayerCommand::Volume(mut volume) => {
-                if volume > 0 {
-                    volume = volume * 100 / std::u16::MAX as u32;
-                } else {
-                    volume = 0;
-                }
-
-                if volume > 100 {
-                    volume = 100;
-                };
-
-                self.send_event(PlayerEvent::Volume { volume });
-=======
-                // If we're playing, ensure, that we have enough data leaded to avoid a buffer underrun.
+                                // If we're playing, ensure, that we have enough data leaded to avoid a buffer underrun.
                 if let Some(stream_loader_controller) = self.state.stream_loader_controller() {
                     stream_loader_controller.set_stream_mode();
                 }
@@ -599,7 +574,22 @@
                         stream_loader_controller.fetch_next_blocking(wait_for_data_length);
                     }
                 }
->>>>>>> 4b9db450
+
+                self.send_event(PlayerEvent::Seek { position })
+            }
+
+            PlayerCommand::Volume(mut volume) => {
+                if volume > 0 {
+                    volume = volume * 100 / std::u16::MAX as u32;
+                } else {
+                    volume = 0;
+                }
+
+                if volume > 100 {
+                    volume = 100;
+                };
+
+                self.send_event(PlayerEvent::Volume { volume });
             }
 
             PlayerCommand::Play => {
