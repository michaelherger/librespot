--- conflicted
+++ resolved
@@ -1654,15 +1654,9 @@
                         }
                     }
 
-<<<<<<< HEAD
                     if let Err(_e) = self.sink.write(packet, &mut self.converter) {
                         // error!("{}", e);
                         exit(1);
-=======
-                    if let Err(e) = self.sink.write(packet, &mut self.converter) {
-                        error!("{}", e);
-                        self.handle_pause();
->>>>>>> 2ea7436e
                     }
                 }
             }
