use std::cmp::max;
use std::future::Future;
use std::io::{self, Read, Seek, SeekFrom};
use std::pin::Pin;
use std::process::exit;
use std::task::{Context, Poll};
use std::time::{Duration, Instant};
use std::{mem, thread};

use byteorder::{LittleEndian, ReadBytesExt};
use futures_util::stream::futures_unordered::FuturesUnordered;
use futures_util::{future, StreamExt, TryFutureExt};
use tokio::sync::{mpsc, oneshot};

use crate::audio::{AudioDecrypt, AudioFile, StreamLoaderController};
use crate::audio::{
    READ_AHEAD_BEFORE_PLAYBACK, READ_AHEAD_BEFORE_PLAYBACK_ROUNDTRIPS, READ_AHEAD_DURING_PLAYBACK,
    READ_AHEAD_DURING_PLAYBACK_ROUNDTRIPS,
};
use crate::audio_backend::Sink;
use crate::config::{Bitrate, NormalisationMethod, NormalisationType, PlayerConfig};
use crate::convert::Converter;
use crate::core::session::Session;
use crate::core::spotify_id::SpotifyId;
use crate::core::util::SeqGenerator;
use crate::decoder::{AudioDecoder, AudioError, AudioPacket, PassthroughDecoder, VorbisDecoder};
use crate::metadata::{AudioItem, FileFormat};
use crate::mixer::AudioFilter;

use crate::{NUM_CHANNELS, SAMPLES_PER_SECOND};

const PRELOAD_NEXT_TRACK_BEFORE_END_DURATION_MS: u32 = 30000;
pub const DB_VOLTAGE_RATIO: f64 = 20.0;

pub struct Player {
    commands: Option<mpsc::UnboundedSender<PlayerCommand>>,
    thread_handle: Option<thread::JoinHandle<()>>,
    play_request_id_generator: SeqGenerator<u64>,
}

#[derive(PartialEq, Debug, Clone, Copy)]
pub enum SinkStatus {
    Running,
    Closed,
    TemporarilyClosed,
}

pub type SinkEventCallback = Box<dyn Fn(SinkStatus) + Send>;

struct PlayerInternal {
    session: Session,
    config: PlayerConfig,
    commands: mpsc::UnboundedReceiver<PlayerCommand>,

    state: PlayerState,
    preload: PlayerPreload,
    sink: Box<dyn Sink>,
    sink_status: SinkStatus,
    sink_event_callback: Option<SinkEventCallback>,
    audio_filter: Option<Box<dyn AudioFilter + Send>>,
    event_senders: Vec<mpsc::UnboundedSender<PlayerEvent>>,
    converter: Converter,

    limiter_active: bool,
    limiter_attack_counter: u32,
    limiter_release_counter: u32,
    limiter_peak_sample: f64,
    limiter_factor: f64,
    limiter_strength: f64,
}

enum PlayerCommand {
    Load {
        track_id: SpotifyId,
        play_request_id: u64,
        play: bool,
        position_ms: u32,
    },
    Preload {
        track_id: SpotifyId,
    },
    Play,
    Pause,
    Stop,
    Seek(u32),
    AddEventSender(mpsc::UnboundedSender<PlayerEvent>),
    SetSinkEventCallback(Option<SinkEventCallback>),
    EmitVolumeSetEvent(u16),
}

#[derive(Debug, Clone)]
pub enum PlayerEvent {
    // Fired when the player is stopped (e.g. by issuing a "stop" command to the player).
    Stopped {
        play_request_id: u64,
        track_id: SpotifyId,
    },
    // The player started working on playback of a track while it was in a stopped state.
    // This is always immediately followed up by a "Loading" or "Playing" event.
    Started {
        play_request_id: u64,
        track_id: SpotifyId,
        position_ms: u32,
    },
    // Same as started but in the case that the player already had a track loaded.
    // The player was either playing the loaded track or it was paused.
    Changed {
        old_track_id: SpotifyId,
        new_track_id: SpotifyId,
    },
    // The player is delayed by loading a track.
    Loading {
        play_request_id: u64,
        track_id: SpotifyId,
        position_ms: u32,
    },
    // The player is preloading a track.
    Preloading {
        track_id: SpotifyId,
    },
    // The player is playing a track.
    // This event is issued at the start of playback of whenever the position must be communicated
    // because it is out of sync. This includes:
    // start of a track
    // un-pausing
    // after a seek
    // after a buffer-underrun
    Playing {
        play_request_id: u64,
        track_id: SpotifyId,
        position_ms: u32,
        duration_ms: u32,
    },
    // The player entered a paused state.
    Paused {
        play_request_id: u64,
        track_id: SpotifyId,
        position_ms: u32,
        duration_ms: u32,
    },
    // The player thinks it's a good idea to issue a preload command for the next track now.
    // This event is intended for use within spirc.
    TimeToPreloadNextTrack {
        play_request_id: u64,
        track_id: SpotifyId,
    },
    // The player reached the end of a track.
    // This event is intended for use within spirc. Spirc will respond by issuing another command
    // which will trigger another event (e.g. Changed or Stopped)
    EndOfTrack {
        play_request_id: u64,
        track_id: SpotifyId,
    },
    // The player was unable to load the requested track.
    Unavailable {
        play_request_id: u64,
        track_id: SpotifyId,
    },
    // The mixer volume was set to a new level.
    VolumeSet {
        volume: u16,
    },
}

impl PlayerEvent {
    pub fn get_play_request_id(&self) -> Option<u64> {
        use PlayerEvent::*;
        match self {
            Loading {
                play_request_id, ..
            }
            | Unavailable {
                play_request_id, ..
            }
            | Started {
                play_request_id, ..
            }
            | Playing {
                play_request_id, ..
            }
            | TimeToPreloadNextTrack {
                play_request_id, ..
            }
            | EndOfTrack {
                play_request_id, ..
            }
            | Paused {
                play_request_id, ..
            }
            | Stopped {
                play_request_id, ..
            } => Some(*play_request_id),
            Changed { .. } | Preloading { .. } | VolumeSet { .. } => None,
        }
    }
}

pub type PlayerEventChannel = mpsc::UnboundedReceiver<PlayerEvent>;

pub fn db_to_ratio(db: f64) -> f64 {
    f64::powf(10.0, db / DB_VOLTAGE_RATIO)
}

pub fn ratio_to_db(ratio: f64) -> f64 {
    ratio.log10() * DB_VOLTAGE_RATIO
}

#[derive(Clone, Copy, Debug)]
pub struct NormalisationData {
    track_gain_db: f32,
    track_peak: f32,
    album_gain_db: f32,
    album_peak: f32,
}

impl NormalisationData {
    fn parse_from_file<T: Read + Seek>(mut file: T) -> io::Result<NormalisationData> {
        const SPOTIFY_NORMALIZATION_HEADER_START_OFFSET: u64 = 144;
        file.seek(SeekFrom::Start(SPOTIFY_NORMALIZATION_HEADER_START_OFFSET))?;

        let track_gain_db = file.read_f32::<LittleEndian>()?;
        let track_peak = file.read_f32::<LittleEndian>()?;
        let album_gain_db = file.read_f32::<LittleEndian>()?;
        let album_peak = file.read_f32::<LittleEndian>()?;

        let r = NormalisationData {
            track_gain_db,
            track_peak,
            album_gain_db,
            album_peak,
        };

        Ok(r)
    }

    fn get_factor(config: &PlayerConfig, data: NormalisationData) -> f64 {
        if !config.normalisation {
            return 1.0;
        }

        let [gain_db, gain_peak] = match config.normalisation_type {
            NormalisationType::Album => [data.album_gain_db, data.album_peak],
            NormalisationType::Track => [data.track_gain_db, data.track_peak],
        };

        let normalisation_power = gain_db as f64 + config.normalisation_pregain;
        let mut normalisation_factor = db_to_ratio(normalisation_power);

        if normalisation_factor * gain_peak as f64 > config.normalisation_threshold {
            let limited_normalisation_factor = config.normalisation_threshold / gain_peak as f64;
            let limited_normalisation_power = ratio_to_db(limited_normalisation_factor);

            if config.normalisation_method == NormalisationMethod::Basic {
                warn!("Limiting gain to {:.2} dB for the duration of this track to stay under normalisation threshold.", limited_normalisation_power);
                normalisation_factor = limited_normalisation_factor;
            } else {
                warn!(
                    "This track will at its peak be subject to {:.2} dB of dynamic limiting.",
                    normalisation_power - limited_normalisation_power
                );
            }

            warn!("Please lower pregain to avoid.");
        }

        debug!("Normalisation Data: {:?}", data);
        debug!("Normalisation Factor: {:.2}%", normalisation_factor * 100.0);

        normalisation_factor as f64
    }
}

impl Player {
    pub fn new<F>(
        config: PlayerConfig,
        session: Session,
        audio_filter: Option<Box<dyn AudioFilter + Send>>,
        sink_builder: F,
    ) -> (Player, PlayerEventChannel)
    where
        F: FnOnce() -> Box<dyn Sink> + Send + 'static,
    {
        let (cmd_tx, cmd_rx) = mpsc::unbounded_channel();
        let (event_sender, event_receiver) = mpsc::unbounded_channel();

        if config.normalisation {
            debug!("Normalisation Type: {:?}", config.normalisation_type);
            debug!(
                "Normalisation Pregain: {:.1} dB",
                config.normalisation_pregain
            );
            debug!(
                "Normalisation Threshold: {:.1} dBFS",
                ratio_to_db(config.normalisation_threshold)
            );
            debug!("Normalisation Method: {:?}", config.normalisation_method);

            if config.normalisation_method == NormalisationMethod::Dynamic {
                debug!("Normalisation Attack: {:?}", config.normalisation_attack);
                debug!("Normalisation Release: {:?}", config.normalisation_release);
                debug!("Normalisation Knee: {:?}", config.normalisation_knee);
            }
        }

        let handle = thread::spawn(move || {
            debug!("new Player[{}]", session.session_id());

            let converter = Converter::new(config.ditherer);

            let internal = PlayerInternal {
                session,
                config,
                commands: cmd_rx,

                state: PlayerState::Stopped,
                preload: PlayerPreload::None,
                sink: sink_builder(),
                sink_status: SinkStatus::Closed,
                sink_event_callback: None,
                audio_filter,
                event_senders: [event_sender].to_vec(),
                converter,

                limiter_active: false,
                limiter_attack_counter: 0,
                limiter_release_counter: 0,
                limiter_peak_sample: 0.0,
                limiter_factor: 1.0,
                limiter_strength: 0.0,
            };

            // While PlayerInternal is written as a future, it still contains blocking code.
            // It must be run by using block_on() in a dedicated thread.
            futures_executor::block_on(internal);
            debug!("PlayerInternal thread finished.");
        });

        (
            Player {
                commands: Some(cmd_tx),
                thread_handle: Some(handle),
                play_request_id_generator: SeqGenerator::new(0),
            },
            event_receiver,
        )
    }

    fn command(&self, cmd: PlayerCommand) {
        self.commands.as_ref().unwrap().send(cmd).unwrap();
    }

    pub fn load(&mut self, track_id: SpotifyId, start_playing: bool, position_ms: u32) -> u64 {
        let play_request_id = self.play_request_id_generator.get();
        self.command(PlayerCommand::Load {
            track_id,
            play_request_id,
            play: start_playing,
            position_ms,
        });

        play_request_id
    }

    pub fn preload(&self, track_id: SpotifyId) {
        self.command(PlayerCommand::Preload { track_id });
    }

    pub fn play(&self) {
        self.command(PlayerCommand::Play)
    }

    pub fn pause(&self) {
        self.command(PlayerCommand::Pause)
    }

    pub fn stop(&self) {
        self.command(PlayerCommand::Stop)
    }

    pub fn seek(&self, position_ms: u32) {
        self.command(PlayerCommand::Seek(position_ms));
    }

    pub fn get_player_event_channel(&self) -> PlayerEventChannel {
        let (event_sender, event_receiver) = mpsc::unbounded_channel();
        self.command(PlayerCommand::AddEventSender(event_sender));
        event_receiver
    }

    pub async fn await_end_of_track(&self) {
        let mut channel = self.get_player_event_channel();
        while let Some(event) = channel.recv().await {
            if matches!(
                event,
                PlayerEvent::EndOfTrack { .. } | PlayerEvent::Stopped { .. }
            ) {
                return;
            }
        }
    }

    pub fn set_sink_event_callback(&self, callback: Option<SinkEventCallback>) {
        self.command(PlayerCommand::SetSinkEventCallback(callback));
    }

    pub fn emit_volume_set_event(&self, volume: u16) {
        self.command(PlayerCommand::EmitVolumeSetEvent(volume));
    }
}

impl Drop for Player {
    fn drop(&mut self) {
        debug!("Shutting down player thread ...");
        self.commands = None;
        if let Some(handle) = self.thread_handle.take() {
            match handle.join() {
                Ok(_) => (),
                Err(_) => error!("Player thread panicked!"),
            }
        }
    }
}

struct PlayerLoadedTrackData {
    decoder: Decoder,
    normalisation_factor: f64,
    stream_loader_controller: StreamLoaderController,
    bytes_per_second: usize,
    duration_ms: u32,
    stream_position_pcm: u64,
}

enum PlayerPreload {
    None,
    Loading {
        track_id: SpotifyId,
        loader: Pin<Box<dyn Future<Output = Result<PlayerLoadedTrackData, ()>> + Send>>,
    },
    Ready {
        track_id: SpotifyId,
        loaded_track: Box<PlayerLoadedTrackData>,
    },
}

type Decoder = Box<dyn AudioDecoder + Send>;

enum PlayerState {
    Stopped,
    Loading {
        track_id: SpotifyId,
        play_request_id: u64,
        start_playback: bool,
        loader: Pin<Box<dyn Future<Output = Result<PlayerLoadedTrackData, ()>> + Send>>,
    },
    Paused {
        track_id: SpotifyId,
        play_request_id: u64,
        decoder: Decoder,
        normalisation_factor: f64,
        stream_loader_controller: StreamLoaderController,
        bytes_per_second: usize,
        duration_ms: u32,
        stream_position_pcm: u64,
        suggested_to_preload_next_track: bool,
    },
    Playing {
        track_id: SpotifyId,
        play_request_id: u64,
        decoder: Decoder,
        normalisation_factor: f64,
        stream_loader_controller: StreamLoaderController,
        bytes_per_second: usize,
        duration_ms: u32,
        stream_position_pcm: u64,
        reported_nominal_start_time: Option<Instant>,
        suggested_to_preload_next_track: bool,
    },
    EndOfTrack {
        track_id: SpotifyId,
        play_request_id: u64,
        loaded_track: PlayerLoadedTrackData,
    },
    Invalid,
}

impl PlayerState {
    fn is_playing(&self) -> bool {
        use self::PlayerState::*;
        match *self {
            Stopped | EndOfTrack { .. } | Paused { .. } | Loading { .. } => false,
            Playing { .. } => true,
            Invalid => panic!("invalid state"),
        }
    }

    #[allow(dead_code)]
    fn is_stopped(&self) -> bool {
        use self::PlayerState::*;
        matches!(self, Stopped)
    }

    fn is_loading(&self) -> bool {
        use self::PlayerState::*;
        matches!(self, Loading { .. })
    }

    fn decoder(&mut self) -> Option<&mut Decoder> {
        use self::PlayerState::*;
        match *self {
            Stopped | EndOfTrack { .. } | Loading { .. } => None,
            Paused {
                ref mut decoder, ..
            }
            | Playing {
                ref mut decoder, ..
            } => Some(decoder),
            Invalid => panic!("invalid state"),
        }
    }

    fn stream_loader_controller(&mut self) -> Option<&mut StreamLoaderController> {
        use self::PlayerState::*;
        match *self {
            Stopped | EndOfTrack { .. } | Loading { .. } => None,
            Paused {
                ref mut stream_loader_controller,
                ..
            }
            | Playing {
                ref mut stream_loader_controller,
                ..
            } => Some(stream_loader_controller),
            Invalid => panic!("invalid state"),
        }
    }

    fn playing_to_end_of_track(&mut self) {
        use self::PlayerState::*;
        match mem::replace(self, Invalid) {
            Playing {
                track_id,
                play_request_id,
                decoder,
                duration_ms,
                bytes_per_second,
                normalisation_factor,
                stream_loader_controller,
                stream_position_pcm,
                ..
            } => {
                *self = EndOfTrack {
                    track_id,
                    play_request_id,
                    loaded_track: PlayerLoadedTrackData {
                        decoder,
                        normalisation_factor,
                        stream_loader_controller,
                        bytes_per_second,
                        duration_ms,
                        stream_position_pcm,
                    },
                };
            }
            _ => panic!("Called playing_to_end_of_track in non-playing state."),
        }
    }

    fn paused_to_playing(&mut self) {
        use self::PlayerState::*;
        match ::std::mem::replace(self, Invalid) {
            Paused {
                track_id,
                play_request_id,
                decoder,
                normalisation_factor,
                stream_loader_controller,
                duration_ms,
                bytes_per_second,
                stream_position_pcm,
                suggested_to_preload_next_track,
            } => {
                *self = Playing {
                    track_id,
                    play_request_id,
                    decoder,
                    normalisation_factor,
                    stream_loader_controller,
                    duration_ms,
                    bytes_per_second,
                    stream_position_pcm,
                    reported_nominal_start_time: None,
                    suggested_to_preload_next_track,
                };
            }
            _ => panic!("invalid state"),
        }
    }

    fn playing_to_paused(&mut self) {
        use self::PlayerState::*;
        match ::std::mem::replace(self, Invalid) {
            Playing {
                track_id,
                play_request_id,
                decoder,
                normalisation_factor,
                stream_loader_controller,
                duration_ms,
                bytes_per_second,
                stream_position_pcm,
                reported_nominal_start_time: _,
                suggested_to_preload_next_track,
            } => {
                *self = Paused {
                    track_id,
                    play_request_id,
                    decoder,
                    normalisation_factor,
                    stream_loader_controller,
                    duration_ms,
                    bytes_per_second,
                    stream_position_pcm,
                    suggested_to_preload_next_track,
                };
            }
            _ => panic!("invalid state"),
        }
    }
}

struct PlayerTrackLoader {
    session: Session,
    config: PlayerConfig,
}

impl PlayerTrackLoader {
    async fn find_available_alternative(&self, audio: AudioItem) -> Option<AudioItem> {
        if audio.available {
            Some(audio)
        } else if let Some(alternatives) = &audio.alternatives {
            let alternatives: FuturesUnordered<_> = alternatives
                .iter()
                .map(|alt_id| AudioItem::get_audio_item(&self.session, *alt_id))
                .collect();

            alternatives
                .filter_map(|x| future::ready(x.ok()))
                .filter(|x| future::ready(x.available))
                .next()
                .await
        } else {
            None
        }
    }

    fn stream_data_rate(&self, format: FileFormat) -> usize {
        match format {
            FileFormat::OGG_VORBIS_96 => 12 * 1024,
            FileFormat::OGG_VORBIS_160 => 20 * 1024,
            FileFormat::OGG_VORBIS_320 => 40 * 1024,
            FileFormat::MP3_256 => 32 * 1024,
            FileFormat::MP3_320 => 40 * 1024,
            FileFormat::MP3_160 => 20 * 1024,
            FileFormat::MP3_96 => 12 * 1024,
            FileFormat::MP3_160_ENC => 20 * 1024,
            FileFormat::MP4_128_DUAL => 16 * 1024,
            FileFormat::OTHER3 => 40 * 1024, // better some high guess than nothing
            FileFormat::AAC_160 => 20 * 1024,
            FileFormat::AAC_320 => 40 * 1024,
            FileFormat::MP4_128 => 16 * 1024,
            FileFormat::OTHER5 => 40 * 1024, // better some high guess than nothing
        }
    }

    async fn load_track(
        &self,
        spotify_id: SpotifyId,
        position_ms: u32,
    ) -> Option<PlayerLoadedTrackData> {
        let audio = match AudioItem::get_audio_item(&self.session, spotify_id).await {
            Ok(audio) => audio,
            Err(_) => {
                error!("Unable to load audio item.");
                return None;
            }
        };

        info!("Loading <{}> with Spotify URI <{}>", audio.name, audio.uri);

        let audio = match self.find_available_alternative(audio).await {
            Some(audio) => audio,
            None => {
                warn!("<{}> is not available", spotify_id.to_uri());
                return None;
            }
        };

        assert!(audio.duration >= 0);
        let duration_ms = audio.duration as u32;

        // (Most) podcasts seem to support only 96 bit Vorbis, so fall back to it
        let formats = match self.config.bitrate {
            Bitrate::Bitrate96 => [
                FileFormat::OGG_VORBIS_96,
                FileFormat::OGG_VORBIS_160,
                FileFormat::OGG_VORBIS_320,
            ],
            Bitrate::Bitrate160 => [
                FileFormat::OGG_VORBIS_160,
                FileFormat::OGG_VORBIS_96,
                FileFormat::OGG_VORBIS_320,
            ],
            Bitrate::Bitrate320 => [
                FileFormat::OGG_VORBIS_320,
                FileFormat::OGG_VORBIS_160,
                FileFormat::OGG_VORBIS_96,
            ],
        };

        let entry = formats.iter().find_map(|format| {
            if let Some(&file_id) = audio.files.get(format) {
                Some((*format, file_id))
            } else {
                None
            }
        });

        let (format, file_id) = match entry {
            Some(t) => t,
            None => {
                warn!("<{}> is not available in any supported format", audio.name);
                return None;
            }
        };

        let bytes_per_second = self.stream_data_rate(format);
        let play_from_beginning = position_ms == 0;

        // This is only a loop to be able to reload the file if an error occured
        // while opening a cached file.
        loop {
            let encrypted_file = AudioFile::open(
                &self.session,
                file_id,
                bytes_per_second,
                play_from_beginning,
            );

            let encrypted_file = match encrypted_file.await {
                Ok(encrypted_file) => encrypted_file,
                Err(_) => {
                    error!("Unable to load encrypted file.");
                    return None;
                }
            };
            let is_cached = encrypted_file.is_cached();

            let stream_loader_controller = encrypted_file.get_stream_loader_controller();

            if play_from_beginning {
                // No need to seek -> we stream from the beginning
                stream_loader_controller.set_stream_mode();
            } else {
                // we need to seek -> we set stream mode after the initial seek.
                stream_loader_controller.set_random_access_mode();
            }

            let key = match self.session.audio_key().request(spotify_id, file_id).await {
                Ok(key) => key,
                Err(_) => {
                    error!("Unable to load decryption key");
                    return None;
                }
            };

            let mut decrypted_file = AudioDecrypt::new(key, encrypted_file);

            let normalisation_factor = match NormalisationData::parse_from_file(&mut decrypted_file)
            {
                Ok(normalisation_data) => {
                    NormalisationData::get_factor(&self.config, normalisation_data)
                }
                Err(_) => {
                    warn!("Unable to extract normalisation data, using default value.");
                    1.0
                }
            };

            let audio_file = Subfile::new(decrypted_file, 0xa7);

            let result = if self.config.passthrough {
                match PassthroughDecoder::new(audio_file) {
                    Ok(result) => Ok(Box::new(result) as Decoder),
                    Err(e) => Err(AudioError::PassthroughError(e)),
                }
            } else {
                match VorbisDecoder::new(audio_file) {
                    Ok(result) => Ok(Box::new(result) as Decoder),
                    Err(e) => Err(AudioError::VorbisError(e)),
                }
            };

            let mut decoder = match result {
                Ok(decoder) => decoder,
                Err(e) if is_cached => {
                    warn!(
                        "Unable to read cached audio file: {}. Trying to download it.",
                        e
                    );

                    if self
                        .session
                        .cache()
                        .expect("If the audio file is cached, a cache should exist")
                        .remove_file(file_id)
                        .is_err()
                    {
                        return None;
                    }

                    // Just try it again
                    continue;
                }
                Err(e) => {
                    error!("Unable to read audio file: {}", e);
                    return None;
                }
            };

            if position_ms != 0 {
                if let Err(err) = decoder.seek(position_ms as i64) {
                    error!("Vorbis error: {}", err);
                }
                stream_loader_controller.set_stream_mode();
            }
            let stream_position_pcm = PlayerInternal::position_ms_to_pcm(position_ms);
            info!("<{}> ({} ms) loaded", audio.name, audio.duration);

            return Some(PlayerLoadedTrackData {
                decoder,
                normalisation_factor,
                stream_loader_controller,
                bytes_per_second,
                duration_ms,
                stream_position_pcm,
            });
        }
    }
}

impl Future for PlayerInternal {
    type Output = ();

    fn poll(mut self: Pin<&mut Self>, cx: &mut Context<'_>) -> Poll<()> {
        // While this is written as a future, it still contains blocking code.
        // It must be run on its own thread.
        let passthrough = self.config.passthrough;

        loop {
            let mut all_futures_completed_or_not_ready = true;

            // process commands that were sent to us
            let cmd = match self.commands.poll_recv(cx) {
                Poll::Ready(None) => return Poll::Ready(()), // client has disconnected - shut down.
                Poll::Ready(Some(cmd)) => {
                    all_futures_completed_or_not_ready = false;
                    Some(cmd)
                }
                _ => None,
            };

            if let Some(cmd) = cmd {
                self.handle_command(cmd);
            }

            // Handle loading of a new track to play
            if let PlayerState::Loading {
                ref mut loader,
                track_id,
                start_playback,
                play_request_id,
            } = self.state
            {
                match loader.as_mut().poll(cx) {
                    Poll::Ready(Ok(loaded_track)) => {
                        self.start_playback(
                            track_id,
                            play_request_id,
                            loaded_track,
                            start_playback,
                        );
                        if let PlayerState::Loading { .. } = self.state {
                            panic!("The state wasn't changed by start_playback()");
                        }
                    }
                    Poll::Ready(Err(_)) => {
                        warn!("Unable to load <{:?}>\nSkipping to next track", track_id);
                        assert!(self.state.is_loading());
                        self.send_event(PlayerEvent::EndOfTrack {
                            track_id,
                            play_request_id,
                        })
                    }
                    Poll::Pending => (),
                }
            }

            // handle pending preload requests.
            if let PlayerPreload::Loading {
                ref mut loader,
                track_id,
            } = self.preload
            {
                match loader.as_mut().poll(cx) {
                    Poll::Ready(Ok(loaded_track)) => {
                        self.send_event(PlayerEvent::Preloading { track_id });
                        self.preload = PlayerPreload::Ready {
                            track_id,
                            loaded_track: Box::new(loaded_track),
                        };
                    }
                    Poll::Ready(Err(_)) => {
                        debug!("Unable to preload {:?}", track_id);
                        self.preload = PlayerPreload::None;
                        // Let Spirc know that the track was unavailable.
                        if let PlayerState::Playing {
                            play_request_id, ..
                        }
                        | PlayerState::Paused {
                            play_request_id, ..
                        } = self.state
                        {
                            self.send_event(PlayerEvent::Unavailable {
                                track_id,
                                play_request_id,
                            });
                        }
                    }
                    Poll::Pending => (),
                }
            }

            if self.state.is_playing() {
                self.ensure_sink_running();

                if let PlayerState::Playing {
                    track_id,
                    play_request_id,
                    ref mut decoder,
                    normalisation_factor,
                    ref mut stream_position_pcm,
                    ref mut reported_nominal_start_time,
                    duration_ms,
                    ..
                } = self.state
                {
                    let packet = decoder.next_packet().expect("Vorbis error");

                    if !passthrough {
                        if let Some(ref packet) = packet {
                            *stream_position_pcm +=
                                (packet.samples().len() / NUM_CHANNELS as usize) as u64;
                            let stream_position_millis =
                                Self::position_pcm_to_ms(*stream_position_pcm);

                            let notify_about_position = match *reported_nominal_start_time {
                                None => true,
                                Some(reported_nominal_start_time) => {
                                    // only notify if we're behind. If we're ahead it's probably due to a buffer of the backend and we're actually in time.
                                    let lag = (Instant::now() - reported_nominal_start_time)
                                        .as_millis()
                                        as i64
                                        - stream_position_millis as i64;
                                    lag > Duration::from_secs(1).as_millis() as i64
                                }
                            };
                            if notify_about_position {
                                *reported_nominal_start_time = Some(
                                    Instant::now()
                                        - Duration::from_millis(stream_position_millis as u64),
                                );
                                self.send_event(PlayerEvent::Playing {
                                    track_id,
                                    play_request_id,
                                    position_ms: stream_position_millis as u32,
                                    duration_ms,
                                });
                            }
                        }
                    } else {
                        // position, even if irrelevant, must be set so that seek() is called
                        *stream_position_pcm = duration_ms.into();
                    }

                    self.handle_packet(packet, normalisation_factor);
                } else {
                    unreachable!();
                };
            }

            if let PlayerState::Playing {
                track_id,
                play_request_id,
                duration_ms,
                stream_position_pcm,
                ref mut stream_loader_controller,
                ref mut suggested_to_preload_next_track,
                ..
            }
            | PlayerState::Paused {
                track_id,
                play_request_id,
                duration_ms,
                stream_position_pcm,
                ref mut stream_loader_controller,
                ref mut suggested_to_preload_next_track,
                ..
            } = self.state
            {
                if (!*suggested_to_preload_next_track)
                    && ((duration_ms as i64 - Self::position_pcm_to_ms(stream_position_pcm) as i64)
                        < PRELOAD_NEXT_TRACK_BEFORE_END_DURATION_MS as i64)
                    && stream_loader_controller.range_to_end_available()
                {
                    *suggested_to_preload_next_track = true;
                    self.send_event(PlayerEvent::TimeToPreloadNextTrack {
                        track_id,
                        play_request_id,
                    });
                }
            }

            if self.session.is_invalid() {
                return Poll::Ready(());
            }

            if (!self.state.is_playing()) && all_futures_completed_or_not_ready {
                return Poll::Pending;
            }
        }
    }
}

impl PlayerInternal {
    fn position_pcm_to_ms(position_pcm: u64) -> u32 {
        (position_pcm * 10 / 441) as u32
    }

    fn position_ms_to_pcm(position_ms: u32) -> u64 {
        position_ms as u64 * 441 / 10
    }

    fn ensure_sink_running(&mut self) {
        if self.sink_status != SinkStatus::Running {
            trace!("== Starting sink ==");
            if let Some(callback) = &mut self.sink_event_callback {
                callback(SinkStatus::Running);
            }
            match self.sink.start() {
                Ok(()) => self.sink_status = SinkStatus::Running,
                Err(err) => {
                    error!("Fatal error, could not start audio sink: {}", err);
                    exit(1);
                }
            }
        }
    }

    fn ensure_sink_stopped(&mut self, temporarily: bool) {
        match self.sink_status {
            SinkStatus::Running => {
                trace!("== Stopping sink ==");
                match self.sink.stop() {
                    Ok(()) => {
                        self.sink_status = if temporarily {
                            SinkStatus::TemporarilyClosed
                        } else {
                            SinkStatus::Closed
                        };
                        if let Some(callback) = &mut self.sink_event_callback {
                            callback(self.sink_status);
                        }
                    }
                    Err(err) => {
                        error!("Fatal error, could not stop audio sink: {}", err);
                        exit(1);
                    }
                }
            }
            SinkStatus::TemporarilyClosed => {
                if !temporarily {
                    self.sink_status = SinkStatus::Closed;
                    if let Some(callback) = &mut self.sink_event_callback {
                        callback(SinkStatus::Closed);
                    }
                }
            }
            SinkStatus::Closed => (),
        }
    }

    fn handle_player_stop(&mut self) {
        match self.state {
            PlayerState::Playing {
                track_id,
                play_request_id,
                ..
            }
            | PlayerState::Paused {
                track_id,
                play_request_id,
                ..
            }
            | PlayerState::EndOfTrack {
                track_id,
                play_request_id,
                ..
            }
            | PlayerState::Loading {
                track_id,
                play_request_id,
                ..
            } => {
                self.ensure_sink_stopped(false);
                self.send_event(PlayerEvent::Stopped {
                    track_id,
                    play_request_id,
                });
                self.state = PlayerState::Stopped;
            }
            PlayerState::Stopped => (),
            PlayerState::Invalid => panic!("invalid state"),
        }
    }

    fn handle_play(&mut self) {
        if let PlayerState::Paused {
            track_id,
            play_request_id,
            stream_position_pcm,
            duration_ms,
            ..
        } = self.state
        {
            self.state.paused_to_playing();

            let position_ms = Self::position_pcm_to_ms(stream_position_pcm);
            self.send_event(PlayerEvent::Playing {
                track_id,
                play_request_id,
                position_ms,
                duration_ms,
            });
            self.ensure_sink_running();
        } else {
            warn!("Player::play called from invalid state");
        }
    }

    fn handle_pause(&mut self) {
        if let PlayerState::Playing {
            track_id,
            play_request_id,
            stream_position_pcm,
            duration_ms,
            ..
        } = self.state
        {
            self.state.playing_to_paused();

            self.ensure_sink_stopped(false);
            let position_ms = Self::position_pcm_to_ms(stream_position_pcm);
            self.send_event(PlayerEvent::Paused {
                track_id,
                play_request_id,
                position_ms,
                duration_ms,
            });
        } else {
            warn!("Player::pause called from invalid state");
        }
    }

    fn handle_packet(&mut self, packet: Option<AudioPacket>, normalisation_factor: f64) {
        match packet {
            Some(mut packet) => {
                if !packet.is_empty() {
                    if let AudioPacket::Samples(ref mut data) = packet {
                        if let Some(ref editor) = self.audio_filter {
                            editor.modify_stream(data)
                        }

                        if self.config.normalisation
                            && !(f64::abs(normalisation_factor - 1.0) <= f64::EPSILON
                                && self.config.normalisation_method == NormalisationMethod::Basic)
                        {
                            for sample in data.iter_mut() {
                                let mut actual_normalisation_factor = normalisation_factor;
                                if self.config.normalisation_method == NormalisationMethod::Dynamic
                                {
                                    if self.limiter_active {
                                        // "S"-shaped curve with a configurable knee during attack and release:
                                        //  - > 1.0 yields soft knees at start and end, steeper in between
                                        //  - 1.0 yields a linear function from 0-100%
                                        //  - between 0.0 and 1.0 yields hard knees at start and end, flatter in between
                                        //  - 0.0 yields a step response to 50%, causing distortion
                                        //  - Rates < 0.0 invert the limiter and are invalid
                                        let mut shaped_limiter_strength = self.limiter_strength;
                                        if shaped_limiter_strength > 0.0
                                            && shaped_limiter_strength < 1.0
                                        {
                                            shaped_limiter_strength = 1.0
                                                / (1.0
                                                    + f64::powf(
                                                        shaped_limiter_strength
                                                            / (1.0 - shaped_limiter_strength),
                                                        -self.config.normalisation_knee,
                                                    ));
                                        }
                                        actual_normalisation_factor =
                                            (1.0 - shaped_limiter_strength) * normalisation_factor
                                                + shaped_limiter_strength * self.limiter_factor;
                                    };

                                    // Cast the fields here for better readability
                                    let normalisation_attack =
                                        self.config.normalisation_attack.as_secs_f64();
                                    let normalisation_release =
                                        self.config.normalisation_release.as_secs_f64();
                                    let limiter_release_counter =
                                        self.limiter_release_counter as f64;
                                    let limiter_attack_counter = self.limiter_attack_counter as f64;
                                    let samples_per_second = SAMPLES_PER_SECOND as f64;

                                    // Always check for peaks, even when the limiter is already active.
                                    // There may be even higher peaks than we initially targeted.
                                    // Check against the normalisation factor that would be applied normally.
                                    let abs_sample = f64::abs(*sample * normalisation_factor);
                                    if abs_sample > self.config.normalisation_threshold {
                                        self.limiter_active = true;
                                        if self.limiter_release_counter > 0 {
                                            // A peak was encountered while releasing the limiter;
                                            // synchronize with the current release limiter strength.
                                            self.limiter_attack_counter = (((samples_per_second
                                                * normalisation_release)
                                                - limiter_release_counter)
                                                / (normalisation_release / normalisation_attack))
                                                as u32;
                                            self.limiter_release_counter = 0;
                                        }

                                        self.limiter_attack_counter =
                                            self.limiter_attack_counter.saturating_add(1);

                                        self.limiter_strength = limiter_attack_counter
                                            / (samples_per_second * normalisation_attack);

                                        if abs_sample > self.limiter_peak_sample {
                                            self.limiter_peak_sample = abs_sample;
                                            self.limiter_factor =
                                                self.config.normalisation_threshold
                                                    / self.limiter_peak_sample;
                                        }
                                    } else if self.limiter_active {
                                        if self.limiter_attack_counter > 0 {
                                            // Release may start within the attack period, before
                                            // the limiter reached full strength. For that reason
                                            // start the release by synchronizing with the current
                                            // attack limiter strength.
                                            self.limiter_release_counter = (((samples_per_second
                                                * normalisation_attack)
                                                - limiter_attack_counter)
                                                * (normalisation_release / normalisation_attack))
                                                as u32;
                                            self.limiter_attack_counter = 0;
                                        }

                                        self.limiter_release_counter =
                                            self.limiter_release_counter.saturating_add(1);

                                        if self.limiter_release_counter
                                            > (samples_per_second * normalisation_release) as u32
                                        {
                                            self.reset_limiter();
                                        } else {
                                            self.limiter_strength = ((samples_per_second
                                                * normalisation_release)
                                                - limiter_release_counter)
                                                / (samples_per_second * normalisation_release);
                                        }
                                    }
                                }

                                *sample *= actual_normalisation_factor;

                                // Extremely sharp attacks, however unlikely, *may* still clip and provide
                                // undefined results, so strictly enforce output within [-1.0, 1.0].
                                if *sample < -1.0 {
                                    *sample = -1.0;
                                } else if *sample > 1.0 {
                                    *sample = 1.0;
                                }
                            }
                        }
                    }

<<<<<<< HEAD
                    if let Err(_err) = self.sink.write(&packet, &mut self.converter) {
                        // error!("Could not write audio: {}", err);
                        self.ensure_sink_stopped(false);
=======
                    if let Err(err) = self.sink.write(&packet, &mut self.converter) {
                        error!("Fatal error, could not write audio to audio sink: {}", err);
                        exit(1);
>>>>>>> 5f99bbae
                    }
                }
            }

            None => {
                if self.config.lms_connect_mode {
                    // info!("In LMS Connect mode - ignore end of track");
                    return;
                }

                self.state.playing_to_end_of_track();
                if let PlayerState::EndOfTrack {
                    track_id,
                    play_request_id,
                    ..
                } = self.state
                {
                    self.send_event(PlayerEvent::EndOfTrack {
                        track_id,
                        play_request_id,
                    })
                } else {
                    unreachable!();
                }
            }
        }
    }

    fn reset_limiter(&mut self) {
        self.limiter_active = false;
        self.limiter_release_counter = 0;
        self.limiter_attack_counter = 0;
        self.limiter_peak_sample = 0.0;
        self.limiter_factor = 1.0;
        self.limiter_strength = 0.0;
    }

    fn start_playback(
        &mut self,
        track_id: SpotifyId,
        play_request_id: u64,
        loaded_track: PlayerLoadedTrackData,
        start_playback: bool,
    ) {
        let position_ms = Self::position_pcm_to_ms(loaded_track.stream_position_pcm);

        if start_playback {
            self.ensure_sink_running();

            self.send_event(PlayerEvent::Playing {
                track_id,
                play_request_id,
                position_ms,
                duration_ms: loaded_track.duration_ms,
            });

            self.state = PlayerState::Playing {
                track_id,
                play_request_id,
                decoder: loaded_track.decoder,
                normalisation_factor: loaded_track.normalisation_factor,
                stream_loader_controller: loaded_track.stream_loader_controller,
                duration_ms: loaded_track.duration_ms,
                bytes_per_second: loaded_track.bytes_per_second,
                stream_position_pcm: loaded_track.stream_position_pcm,
                reported_nominal_start_time: Some(
                    Instant::now() - Duration::from_millis(position_ms as u64),
                ),
                suggested_to_preload_next_track: false,
            };
        } else {
            self.ensure_sink_stopped(false);

            self.state = PlayerState::Paused {
                track_id,
                play_request_id,
                decoder: loaded_track.decoder,
                normalisation_factor: loaded_track.normalisation_factor,
                stream_loader_controller: loaded_track.stream_loader_controller,
                duration_ms: loaded_track.duration_ms,
                bytes_per_second: loaded_track.bytes_per_second,
                stream_position_pcm: loaded_track.stream_position_pcm,
                suggested_to_preload_next_track: false,
            };

            self.send_event(PlayerEvent::Paused {
                track_id,
                play_request_id,
                position_ms,
                duration_ms: loaded_track.duration_ms,
            });
        }
    }

    fn handle_command_load(
        &mut self,
        track_id: SpotifyId,
        play_request_id: u64,
        play: bool,
        position_ms: u32,
    ) {
        if !self.config.gapless {
            self.ensure_sink_stopped(play);
        }
        // emit the correct player event
        match self.state {
            PlayerState::Playing {
                track_id: old_track_id,
                ..
            }
            | PlayerState::Paused {
                track_id: old_track_id,
                ..
            }
            | PlayerState::EndOfTrack {
                track_id: old_track_id,
                ..
            }
            | PlayerState::Loading {
                track_id: old_track_id,
                ..
            } => self.send_event(PlayerEvent::Changed {
                old_track_id,
                new_track_id: track_id,
            }),
            PlayerState::Stopped => self.send_event(PlayerEvent::Started {
                track_id,
                play_request_id,
                position_ms,
            }),
            PlayerState::Invalid { .. } => panic!("Player is in an invalid state."),
        }

        // Now we check at different positions whether we already have a pre-loaded version
        // of this track somewhere. If so, use it and return.

        // Check if there's a matching loaded track in the EndOfTrack player state.
        // This is the case if we're repeating the same track again.
        if let PlayerState::EndOfTrack {
            track_id: previous_track_id,
            ..
        } = self.state
        {
            if previous_track_id == track_id {
                let mut loaded_track = match mem::replace(&mut self.state, PlayerState::Invalid) {
                    PlayerState::EndOfTrack { loaded_track, .. } => loaded_track,
                    _ => unreachable!(),
                };

                if Self::position_ms_to_pcm(position_ms) != loaded_track.stream_position_pcm {
                    loaded_track
                        .stream_loader_controller
                        .set_random_access_mode();
                    let _ = loaded_track.decoder.seek(position_ms as i64); // This may be blocking.
                                                                           // But most likely the track is fully
                                                                           // loaded already because we played
                                                                           // to the end of it.
                    loaded_track.stream_loader_controller.set_stream_mode();
                    loaded_track.stream_position_pcm = Self::position_ms_to_pcm(position_ms);
                }
                self.preload = PlayerPreload::None;
                self.start_playback(track_id, play_request_id, loaded_track, play);
                if let PlayerState::Invalid = self.state {
                    panic!("start_playback() hasn't set a valid player state.");
                }
                return;
            }
        }

        // Check if we are already playing the track. If so, just do a seek and update our info.
        if let PlayerState::Playing {
            track_id: current_track_id,
            ref mut stream_position_pcm,
            ref mut decoder,
            ref mut stream_loader_controller,
            ..
        }
        | PlayerState::Paused {
            track_id: current_track_id,
            ref mut stream_position_pcm,
            ref mut decoder,
            ref mut stream_loader_controller,
            ..
        } = self.state
        {
            if current_track_id == track_id {
                // we can use the current decoder. Ensure it's at the correct position.
                if Self::position_ms_to_pcm(position_ms) != *stream_position_pcm {
                    stream_loader_controller.set_random_access_mode();
                    let _ = decoder.seek(position_ms as i64); // This may be blocking.
                    stream_loader_controller.set_stream_mode();
                    *stream_position_pcm = Self::position_ms_to_pcm(position_ms);
                }

                // Move the info from the current state into a PlayerLoadedTrackData so we can use
                // the usual code path to start playback.
                let old_state = mem::replace(&mut self.state, PlayerState::Invalid);

                if let PlayerState::Playing {
                    stream_position_pcm,
                    decoder,
                    stream_loader_controller,
                    bytes_per_second,
                    duration_ms,
                    normalisation_factor,
                    ..
                }
                | PlayerState::Paused {
                    stream_position_pcm,
                    decoder,
                    stream_loader_controller,
                    bytes_per_second,
                    duration_ms,
                    normalisation_factor,
                    ..
                } = old_state
                {
                    let loaded_track = PlayerLoadedTrackData {
                        decoder,
                        normalisation_factor,
                        stream_loader_controller,
                        bytes_per_second,
                        duration_ms,
                        stream_position_pcm,
                    };

                    self.preload = PlayerPreload::None;
                    self.start_playback(track_id, play_request_id, loaded_track, play);

                    if let PlayerState::Invalid = self.state {
                        panic!("start_playback() hasn't set a valid player state.");
                    }

                    return;
                } else {
                    unreachable!();
                }
            }
        }

        // Check if the requested track has been preloaded already. If so use the preloaded data.
        if let PlayerPreload::Ready {
            track_id: loaded_track_id,
            ..
        } = self.preload
        {
            if track_id == loaded_track_id {
                let preload = std::mem::replace(&mut self.preload, PlayerPreload::None);
                if let PlayerPreload::Ready {
                    track_id,
                    mut loaded_track,
                } = preload
                {
                    if Self::position_ms_to_pcm(position_ms) != loaded_track.stream_position_pcm {
                        loaded_track
                            .stream_loader_controller
                            .set_random_access_mode();
                        let _ = loaded_track.decoder.seek(position_ms as i64); // This may be blocking
                        loaded_track.stream_loader_controller.set_stream_mode();
                    }
                    self.start_playback(track_id, play_request_id, *loaded_track, play);
                    return;
                } else {
                    unreachable!();
                }
            }
        }

        // We need to load the track - either from scratch or by completing a preload.
        // In any case we go into a Loading state to load the track.
        self.ensure_sink_stopped(play);

        self.send_event(PlayerEvent::Loading {
            track_id,
            play_request_id,
            position_ms,
        });

        // Try to extract a pending loader from the preloading mechanism
        let loader = if let PlayerPreload::Loading {
            track_id: loaded_track_id,
            ..
        } = self.preload
        {
            if (track_id == loaded_track_id) && (position_ms == 0) {
                let mut preload = PlayerPreload::None;
                std::mem::swap(&mut preload, &mut self.preload);
                if let PlayerPreload::Loading { loader, .. } = preload {
                    Some(loader)
                } else {
                    None
                }
            } else {
                None
            }
        } else {
            None
        };

        self.preload = PlayerPreload::None;

        // If we don't have a loader yet, create one from scratch.
        let loader = loader.unwrap_or_else(|| Box::pin(self.load_track(track_id, position_ms)));

        // Set ourselves to a loading state.
        self.state = PlayerState::Loading {
            track_id,
            play_request_id,
            start_playback: play,
            loader,
        };
    }

    fn handle_command_preload(&mut self, track_id: SpotifyId) {
        debug!("Preloading track");
        let mut preload_track = true;
        // check whether the track is already loaded somewhere or being loaded.
        if let PlayerPreload::Loading {
            track_id: currently_loading,
            ..
        }
        | PlayerPreload::Ready {
            track_id: currently_loading,
            ..
        } = self.preload
        {
            if currently_loading == track_id {
                // we're already preloading the requested track.
                preload_track = false;
            } else {
                // we're preloading something else - cancel it.
                self.preload = PlayerPreload::None;
            }
        }

        if let PlayerState::Playing {
            track_id: current_track_id,
            ..
        }
        | PlayerState::Paused {
            track_id: current_track_id,
            ..
        }
        | PlayerState::EndOfTrack {
            track_id: current_track_id,
            ..
        } = self.state
        {
            if current_track_id == track_id {
                // we already have the requested track loaded.
                preload_track = false;
            }
        }

        // schedule the preload of the current track if desired.
        if preload_track {
            let loader = self.load_track(track_id, 0);
            self.preload = PlayerPreload::Loading {
                track_id,
                loader: Box::pin(loader),
            }
        }
    }

    fn handle_command_seek(&mut self, position_ms: u32) {
        if let Some(stream_loader_controller) = self.state.stream_loader_controller() {
            stream_loader_controller.set_random_access_mode();
        }
        if let Some(decoder) = self.state.decoder() {
            match decoder.seek(position_ms as i64) {
                Ok(_) => {
                    if let PlayerState::Playing {
                        ref mut stream_position_pcm,
                        ..
                    }
                    | PlayerState::Paused {
                        ref mut stream_position_pcm,
                        ..
                    } = self.state
                    {
                        *stream_position_pcm = Self::position_ms_to_pcm(position_ms);
                    }
                }
                Err(err) => error!("Vorbis error: {:?}", err),
            }
        } else {
            warn!("Player::seek called from invalid state");
        }

        // If we're playing, ensure, that we have enough data leaded to avoid a buffer underrun.
        if let Some(stream_loader_controller) = self.state.stream_loader_controller() {
            stream_loader_controller.set_stream_mode();
        }

        // ensure we have a bit of a buffer of downloaded data
        self.preload_data_before_playback();

        if let PlayerState::Playing {
            track_id,
            play_request_id,
            ref mut reported_nominal_start_time,
            duration_ms,
            ..
        } = self.state
        {
            *reported_nominal_start_time =
                Some(Instant::now() - Duration::from_millis(position_ms as u64));
            self.send_event(PlayerEvent::Playing {
                track_id,
                play_request_id,
                position_ms,
                duration_ms,
            });
        }
        if let PlayerState::Paused {
            track_id,
            play_request_id,
            duration_ms,
            ..
        } = self.state
        {
            self.send_event(PlayerEvent::Paused {
                track_id,
                play_request_id,
                position_ms,
                duration_ms,
            });
        }
    }

    fn handle_command(&mut self, cmd: PlayerCommand) {
        debug!("command={:?}", cmd);
        match cmd {
            PlayerCommand::Load {
                track_id,
                play_request_id,
                play,
                position_ms,
            } => self.handle_command_load(track_id, play_request_id, play, position_ms),

            PlayerCommand::Preload { track_id } => self.handle_command_preload(track_id),

            PlayerCommand::Seek(position_ms) => self.handle_command_seek(position_ms),

            PlayerCommand::Play => self.handle_play(),

            PlayerCommand::Pause => self.handle_pause(),

            PlayerCommand::Stop => self.handle_player_stop(),

            PlayerCommand::AddEventSender(sender) => self.event_senders.push(sender),

            PlayerCommand::SetSinkEventCallback(callback) => self.sink_event_callback = callback,

            PlayerCommand::EmitVolumeSetEvent(volume) => {
                self.send_event(PlayerEvent::VolumeSet { volume })
            }
        }
    }

    fn send_event(&mut self, event: PlayerEvent) {
        let mut index = 0;
        while index < self.event_senders.len() {
            match self.event_senders[index].send(event.clone()) {
                Ok(_) => index += 1,
                Err(_) => {
                    self.event_senders.remove(index);
                }
            }
        }
    }

    fn load_track(
        &self,
        spotify_id: SpotifyId,
        position_ms: u32,
    ) -> impl Future<Output = Result<PlayerLoadedTrackData, ()>> + Send + 'static {
        // This method creates a future that returns the loaded stream and associated info.
        // Ideally all work should be done using asynchronous code. However, seek() on the
        // audio stream is implemented in a blocking fashion. Thus, we can't turn it into future
        // easily. Instead we spawn a thread to do the work and return a one-shot channel as the
        // future to work with.

        let loader = PlayerTrackLoader {
            session: self.session.clone(),
            config: self.config.clone(),
        };

        let (result_tx, result_rx) = oneshot::channel();

        std::thread::spawn(move || {
            let data = futures_executor::block_on(loader.load_track(spotify_id, position_ms));
            if let Some(data) = data {
                let _ = result_tx.send(data);
            }
        });

        result_rx.map_err(|_| ())
    }

    fn preload_data_before_playback(&mut self) {
        if let PlayerState::Playing {
            bytes_per_second,
            ref mut stream_loader_controller,
            ..
        } = self.state
        {
            // Request our read ahead range
            let request_data_length = max(
                (READ_AHEAD_DURING_PLAYBACK_ROUNDTRIPS
                    * stream_loader_controller.ping_time().as_secs_f32()
                    * bytes_per_second as f32) as usize,
                (READ_AHEAD_DURING_PLAYBACK.as_secs_f32() * bytes_per_second as f32) as usize,
            );
            stream_loader_controller.fetch_next(request_data_length);

            // Request the part we want to wait for blocking. This effecively means we wait for the previous request to partially complete.
            let wait_for_data_length = max(
                (READ_AHEAD_BEFORE_PLAYBACK_ROUNDTRIPS
                    * stream_loader_controller.ping_time().as_secs_f32()
                    * bytes_per_second as f32) as usize,
                (READ_AHEAD_BEFORE_PLAYBACK.as_secs_f32() * bytes_per_second as f32) as usize,
            );
            stream_loader_controller.fetch_next_blocking(wait_for_data_length);
        }
    }
}

impl Drop for PlayerInternal {
    fn drop(&mut self) {
        debug!("drop PlayerInternal[{}]", self.session.session_id());
    }
}

impl ::std::fmt::Debug for PlayerCommand {
    fn fmt(&self, f: &mut ::std::fmt::Formatter) -> ::std::fmt::Result {
        match *self {
            PlayerCommand::Load {
                track_id,
                play,
                position_ms,
                ..
            } => f
                .debug_tuple("Load")
                .field(&track_id)
                .field(&play)
                .field(&position_ms)
                .finish(),
            PlayerCommand::Preload { track_id } => {
                f.debug_tuple("Preload").field(&track_id).finish()
            }
            PlayerCommand::Play => f.debug_tuple("Play").finish(),
            PlayerCommand::Pause => f.debug_tuple("Pause").finish(),
            PlayerCommand::Stop => f.debug_tuple("Stop").finish(),
            PlayerCommand::Seek(position) => f.debug_tuple("Seek").field(&position).finish(),
            PlayerCommand::AddEventSender(_) => f.debug_tuple("AddEventSender").finish(),
            PlayerCommand::SetSinkEventCallback(_) => {
                f.debug_tuple("SetSinkEventCallback").finish()
            }
            PlayerCommand::EmitVolumeSetEvent(volume) => {
                f.debug_tuple("VolumeSet").field(&volume).finish()
            }
        }
    }
}

impl ::std::fmt::Debug for PlayerState {
    fn fmt(&self, f: &mut ::std::fmt::Formatter<'_>) -> ::std::fmt::Result {
        use PlayerState::*;
        match *self {
            Stopped => f.debug_struct("Stopped").finish(),
            Loading {
                track_id,
                play_request_id,
                ..
            } => f
                .debug_struct("Loading")
                .field("track_id", &track_id)
                .field("play_request_id", &play_request_id)
                .finish(),
            Paused {
                track_id,
                play_request_id,
                ..
            } => f
                .debug_struct("Paused")
                .field("track_id", &track_id)
                .field("play_request_id", &play_request_id)
                .finish(),
            Playing {
                track_id,
                play_request_id,
                ..
            } => f
                .debug_struct("Playing")
                .field("track_id", &track_id)
                .field("play_request_id", &play_request_id)
                .finish(),
            EndOfTrack {
                track_id,
                play_request_id,
                ..
            } => f
                .debug_struct("EndOfTrack")
                .field("track_id", &track_id)
                .field("play_request_id", &play_request_id)
                .finish(),
            Invalid => f.debug_struct("Invalid").finish(),
        }
    }
}
struct Subfile<T: Read + Seek> {
    stream: T,
    offset: u64,
}

impl<T: Read + Seek> Subfile<T> {
    pub fn new(mut stream: T, offset: u64) -> Subfile<T> {
        stream.seek(SeekFrom::Start(offset)).unwrap();
        Subfile { stream, offset }
    }
}

impl<T: Read + Seek> Read for Subfile<T> {
    fn read(&mut self, buf: &mut [u8]) -> io::Result<usize> {
        self.stream.read(buf)
    }
}

impl<T: Read + Seek> Seek for Subfile<T> {
    fn seek(&mut self, mut pos: SeekFrom) -> io::Result<u64> {
        pos = match pos {
            SeekFrom::Start(offset) => SeekFrom::Start(offset + self.offset),
            x => x,
        };

        let newpos = self.stream.seek(pos)?;
        if newpos > self.offset {
            Ok(newpos - self.offset)
        } else {
            Ok(0)
        }
    }
}<|MERGE_RESOLUTION|>--- conflicted
+++ resolved
@@ -1304,15 +1304,9 @@
                         }
                     }
 
-<<<<<<< HEAD
                     if let Err(_err) = self.sink.write(&packet, &mut self.converter) {
-                        // error!("Could not write audio: {}", err);
-                        self.ensure_sink_stopped(false);
-=======
-                    if let Err(err) = self.sink.write(&packet, &mut self.converter) {
-                        error!("Fatal error, could not write audio to audio sink: {}", err);
+                        // error!("Fatal error, could not write audio to audio sink: {}", err);
                         exit(1);
->>>>>>> 5f99bbae
                     }
                 }
             }
