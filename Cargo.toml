[package]
<<<<<<< HEAD
name = "spotty"
version = "1.3.99"
authors = ["Librespot Org", "Michael Herger <michael@herger.net>"]
=======
name = "librespot"
version = "0.5.0-dev"
rust-version = "1.61"
authors = ["Librespot Org"]
>>>>>>> e5092c84
license = "MIT"
keywords = ["spotify"]
repository = "https://github.com/michaelherger/librespot"
readme = "README.md"
edition = "2018"

[workspace]

[lib]
name = "librespot"
path = "src/lib.rs"

[[bin]]
name = "spotty"
path = "src/main.rs"
doc = false

[dependencies.librespot-audio]
path = "audio"
version = "0.5.0-dev"

[dependencies.librespot-connect]
path = "connect"
version = "0.5.0-dev"

[dependencies.librespot-core]
path = "core"
version = "0.5.0-dev"

[dependencies.librespot-discovery]
path = "discovery"
version = "0.5.0-dev"

[dependencies.librespot-metadata]
path = "metadata"
version = "0.5.0-dev"

[dependencies.librespot-playback]
path = "playback"
version = "0.5.0-dev"

[dependencies.librespot-protocol]
path = "protocol"
version = "0.5.0-dev"

[dependencies]
env_logger =  { version = "0.9", default-features = false, features = ["termcolor", "humantime", "atty"] }
futures-util = { version = "0.3", default_features = false }
getopts = "0.2"
hex = "0.4"
hyper = "0.14"
log = "0.4"
rpassword = "6.0"
serde_json = "0.9.5"
sha1 = "0.10"
thiserror = "1.0"
tokio = { version = "1", features = ["rt", "macros", "signal", "sync", "parking_lot", "process"] }
url = "2.2"

[features]
with-dns-sd = ["librespot-discovery/with-dns-sd", "librespot-discovery/with-dns-sd"]
passthrough-decoder = ["librespot-playback/passthrough-decoder"]

default = ["passthrough-decoder"]

[profile.release]
lto = true
panic = 'abort'<|MERGE_RESOLUTION|>--- conflicted
+++ resolved
@@ -1,14 +1,8 @@
 [package]
-<<<<<<< HEAD
 name = "spotty"
 version = "1.3.99"
+rust-version = "1.61"
 authors = ["Librespot Org", "Michael Herger <michael@herger.net>"]
-=======
-name = "librespot"
-version = "0.5.0-dev"
-rust-version = "1.61"
-authors = ["Librespot Org"]
->>>>>>> e5092c84
 license = "MIT"
 keywords = ["spotify"]
 repository = "https://github.com/michaelherger/librespot"
