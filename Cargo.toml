[package]
<<<<<<< HEAD
name = "spotty"
version = "1.9.9"
=======
name = "librespot"
version = "0.5.0"
>>>>>>> 09e4c3e1
rust-version = "1.74"
authors = ["Librespot Org", "Michael Herger <michael@herger.net>"]
license = "MIT"
description = "An open source client library for Spotify, with support for Spotify Connect"
keywords = ["spotify"]
repository = "https://github.com/michaelherger/librespot"
readme = "README.md"
edition = "2021"

[workspace]

[lib]
name = "librespot"
path = "src/lib.rs"

[[bin]]
name = "spotty"
path = "src/main.rs"
doc = false

[dependencies.librespot-audio]
path = "audio"
version = "0.5.0"

[dependencies.librespot-connect]
path = "connect"
version = "0.5.0"

[dependencies.librespot-core]
path = "core"
version = "0.5.0"

[dependencies.librespot-discovery]
path = "discovery"
version = "0.5.0"

[dependencies.librespot-metadata]
path = "metadata"
version = "0.5.0"

[dependencies.librespot-playback]
path = "playback"
version = "0.5.0"

[dependencies.librespot-protocol]
path = "protocol"
version = "0.5.0"

[dependencies.librespot-oauth]
path = "oauth"
version = "0.5.0"

[dependencies]
base64 = "0.22"
bytes = "1.7.2"
data-encoding = "2.5"
env_logger =  { version = "0.11.2", default-features = false, features = ["color", "humantime", "auto-color"] }
futures-util = { version = "0.3", default-features = false }
getopts = "0.2"
http-body-util = "0.1.2"
hyper = { version = "1.3", features = [] }
hyper-util = { version = "0.1", features = ["client"] }
log = "0.4"
serde_json = "1.0"
sha1 = "0.10"
sysinfo = { version = "0.31.3", default-features = false, features = ["system"] }
thiserror = "1.0"
tokio = { version = "1", features = ["rt", "macros", "signal", "sync", "parking_lot", "process"] }
url = "2.2"

[features]
alsa-backend = ["librespot-playback/alsa-backend"]
portaudio-backend = ["librespot-playback/portaudio-backend"]
pulseaudio-backend = ["librespot-playback/pulseaudio-backend"]
jackaudio-backend = ["librespot-playback/jackaudio-backend"]
rodio-backend = ["librespot-playback/rodio-backend"]
rodiojack-backend = ["librespot-playback/rodiojack-backend"]
sdl-backend = ["librespot-playback/sdl-backend"]
gstreamer-backend = ["librespot-playback/gstreamer-backend"]

with-dns-sd = ["librespot-core/with-dns-sd", "librespot-discovery/with-dns-sd"]

passthrough-decoder = ["librespot-playback/passthrough-decoder"]
spotty = []

default = ["passthrough-decoder", "spotty"]

[package.metadata.deb]
maintainer = "librespot-org"
copyright = "2018 Paul Liétar"
license-file = ["LICENSE", "4"]
depends = "$auto"
extended-description = """\
librespot is an open source client library for Spotify. It enables applications \
to use Spotify's service, without using the official but closed-source \
libspotify. Additionally, it will provide extra features which are not \
available in the official library."""
section = "sound"
priority = "optional"
assets = [
    ["target/release/librespot", "usr/bin/", "755"],
    ["contrib/librespot.service", "lib/systemd/system/", "644"],
    ["contrib/librespot.user.service", "lib/systemd/user/", "644"]
]

[profile.release]
lto = true
panic = "abort"
strip = "symbols"<|MERGE_RESOLUTION|>--- conflicted
+++ resolved
@@ -1,11 +1,6 @@
 [package]
-<<<<<<< HEAD
 name = "spotty"
 version = "1.9.9"
-=======
-name = "librespot"
-version = "0.5.0"
->>>>>>> 09e4c3e1
 rust-version = "1.74"
 authors = ["Librespot Org", "Michael Herger <michael@herger.net>"]
 license = "MIT"
