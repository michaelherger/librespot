--- conflicted
+++ resolved
@@ -1,13 +1,7 @@
 [package]
-<<<<<<< HEAD
 name = "spotty"
 version = "1.2.0"
 authors = ["Librespot Org", "Michael Herger <michael@herger.net>"]
-=======
-name = "librespot"
-version = "0.4.0"
-authors = ["Librespot Org"]
->>>>>>> 5568c70c
 license = "MIT"
 keywords = ["spotify"]
 repository = "https://github.com/michaelherger/librespot"
