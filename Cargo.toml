[package]
<<<<<<< HEAD
name = "spotty"
version = "1.3.0"
authors = ["Librespot Org", "Michael Herger <michael@herger.net>"]
=======
name = "librespot"
version = "0.4.2"
authors = ["Librespot Org"]
>>>>>>> c74dc250
license = "MIT"
keywords = ["spotify"]
repository = "https://github.com/michaelherger/librespot"
readme = "README.md"
edition = "2018"

[workspace]

[lib]
name = "librespot"
path = "src/lib.rs"

[[bin]]
name = "spotty"
path = "src/main.rs"
doc = false

[dependencies.librespot-audio]
path = "audio"
version = "0.4.2"

[dependencies.librespot-connect]
path = "connect"
version = "0.4.2"

[dependencies.librespot-core]
path = "core"
version = "0.4.2"

[dependencies.librespot-discovery]
path = "discovery"
version = "0.4.2"

[dependencies.librespot-metadata]
path = "metadata"
version = "0.4.2"

[dependencies.librespot-playback]
path = "playback"
version = "0.4.2"

[dependencies.librespot-protocol]
path = "protocol"
version = "0.4.2"

[dependencies]
base64 = "0.13"
env_logger =  {version = "0.9", default-features = false, features = ["termcolor","humantime","atty"]}
futures-util = { version = "0.3", default_features = false }
getopts = "0.2.21"
hex = "0.4"
hyper = "0.14"
log = "0.4"
rpassword = "6.0"
serde_json = "0.9.5"
thiserror = "1.0"
tokio = { version = "1", features = ["rt", "rt-multi-thread", "macros", "signal", "sync", "process"] }
url = "2.2"
sha-1 = "0.9"

[features]
with-dns-sd = ["librespot-discovery/with-dns-sd"]

[profile.release]
lto = true
panic = 'abort'<|MERGE_RESOLUTION|>--- conflicted
+++ resolved
@@ -1,13 +1,7 @@
 [package]
-<<<<<<< HEAD
 name = "spotty"
-version = "1.3.0"
+version = "1.3.1"
 authors = ["Librespot Org", "Michael Herger <michael@herger.net>"]
-=======
-name = "librespot"
-version = "0.4.2"
-authors = ["Librespot Org"]
->>>>>>> c74dc250
 license = "MIT"
 keywords = ["spotify"]
 repository = "https://github.com/michaelherger/librespot"
