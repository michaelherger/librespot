--- conflicted
+++ resolved
@@ -1,15 +1,8 @@
 [package]
-<<<<<<< HEAD
 name = "spotty"
 version = "1.3.99"
-rust-version = "1.61"
+rust-version = "1.73"
 authors = ["Librespot Org", "Michael Herger <michael@herger.net>"]
-=======
-name = "librespot"
-version = "0.5.0-dev"
-rust-version = "1.73"
-authors = ["Librespot Org"]
->>>>>>> 2ea7436e
 license = "MIT"
 keywords = ["spotify"]
 repository = "https://github.com/michaelherger/librespot"
@@ -60,11 +53,6 @@
 env_logger =  { version = "0.11.2", default-features = false, features = ["color", "humantime", "auto-color"] }
 futures-util = { version = "0.3", default-features = false }
 getopts = "0.2"
-<<<<<<< HEAD
-hex = "0.4"
-hyper = "0.14"
-=======
->>>>>>> 2ea7436e
 log = "0.4"
 rpassword = "6.0"
 serde_json = "0.9.5"
