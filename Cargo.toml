--- conflicted
+++ resolved
@@ -65,28 +65,6 @@
 [features]
 with-dns-sd = ["librespot-discovery/with-dns-sd"]
 
-<<<<<<< HEAD
 [profile.release]
 lto = true
-panic = 'abort'
-=======
-default = ["rodio-backend"]
-
-[package.metadata.deb]
-maintainer = "librespot-org"
-copyright = "2018 Paul Liétar"
-license-file = ["LICENSE", "4"]
-depends = "$auto"
-extended-description = """\
-librespot is an open source client library for Spotify. It enables applications \
-to use Spotify's service, without using the official but closed-source \
-libspotify. Additionally, it will provide extra features which are not \
-available in the official library."""
-section = "sound"
-priority = "optional"
-assets = [
-    ["target/release/librespot", "usr/bin/", "755"],
-    ["contrib/librespot.service", "lib/systemd/system/", "644"],
-    ["contrib/librespot.user.service", "lib/systemd/user/", "644"]
-]
->>>>>>> 5f99bbae
+panic = 'abort'