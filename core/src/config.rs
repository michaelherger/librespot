--- conflicted
+++ resolved
@@ -119,28 +119,4 @@
     fn default() -> DeviceType {
         DeviceType::Speaker
     }
-<<<<<<< HEAD
-}
-
-#[derive(Clone, Debug)]
-pub struct ConnectConfig {
-    pub name: String,
-    pub device_type: DeviceType,
-    pub initial_volume: Option<u16>,
-    pub has_volume_ctrl: bool,
-    pub autoplay: bool,
-}
-
-impl Default for ConnectConfig {
-    fn default() -> ConnectConfig {
-        ConnectConfig {
-            name: "Spotty".to_string(),
-            device_type: DeviceType::default(),
-            initial_volume: Some(50),
-            has_volume_ctrl: true,
-            autoplay: false,
-        }
-    }
-=======
->>>>>>> 37794c5b
 }