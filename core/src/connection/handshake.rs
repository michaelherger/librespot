--- conflicted
+++ resolved
@@ -1,10 +1,5 @@
 use byteorder::{BigEndian, ByteOrder, WriteBytesExt};
-<<<<<<< HEAD
-use hmac::{Hmac, Mac};
-=======
-use futures::{Async, Future, Poll};
 use hmac::{Hmac, Mac, NewMac};
->>>>>>> 1fc5267a
 use protobuf::{self, Message};
 use rand::thread_rng;
 use sha1::Sha1;
