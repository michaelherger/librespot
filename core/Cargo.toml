[package]
name = "librespot-core"
version = "0.5.0-dev"
<<<<<<< HEAD
=======
rust-version = "1.61"
>>>>>>> e5092c84
authors = ["Paul Lietar <paul@lietar.net>"]
build = "build.rs"
description = "The core functionality provided by librespot"
license = "MIT"
repository = "https://github.com/librespot-org/librespot"
edition = "2018"

[dependencies.librespot-protocol]
path = "../protocol"
version = "0.5.0-dev"

[dependencies]
aes = "0.8"
base64 = "0.13"
byteorder = "1.4"
bytes = "1"
dns-sd = { version = "0.1", optional = true }
form_urlencoded = "1.0"
futures-core = "0.3"
futures-util = { version = "0.3", features = ["alloc", "bilock", "sink", "unstable"] }
hmac = "0.12"
httparse = "1.7"
http = "0.2"
hyper = { version = "0.14", features = ["client", "http1", "http2", "tcp"] }
hyper-proxy = { version = "0.9", default-features = false, features = ["rustls"] }
hyper-rustls = { version = "0.23", features = ["http2"] }
log = "0.4"
num = "0.4"
num-bigint = { version = "0.4", features = ["rand"] }
num-derive = "0.3"
num-integer = "0.1"
num-traits = "0.2"
once_cell = "1"
parking_lot = { version = "0.12", features = ["deadlock_detection"] }
pbkdf2 = { version = "0.11", default-features = false, features = ["hmac"] }
priority-queue = "1.2"
protobuf = "2"
quick-xml = { version = "0.23", features = ["serialize"] }
rand = "0.8"
rsa = "0.6"
serde = { version = "1.0", features = ["derive"] }
serde_json = "1.0"
sha1 = "0.10"
shannon = "0.2"
thiserror = "1.0"
time = "0.3"
tokio = { version = "1", features = ["io-util", "macros", "net", "parking_lot", "rt", "sync", "time"] }
tokio-stream = "0.1"
tokio-tungstenite = { version = "*", default-features = false, features = ["rustls-tls-native-roots"] }
tokio-util = { version = "0.7", features = ["codec"] }
url = "2"
uuid = { version = "1", default-features = false, features = ["v4"] }

[build-dependencies]
rand = "0.8"
vergen = { version = "7", default-features = false, features = ["build", "git"] }

[dev-dependencies]
env_logger = "0.9"
tokio = { version = "1", features = ["macros", "parking_lot"] }

[features]
with-dns-sd = ["dns-sd"]<|MERGE_RESOLUTION|>--- conflicted
+++ resolved
@@ -1,10 +1,7 @@
 [package]
 name = "librespot-core"
 version = "0.5.0-dev"
-<<<<<<< HEAD
-=======
 rust-version = "1.61"
->>>>>>> e5092c84
 authors = ["Paul Lietar <paul@lietar.net>"]
 build = "build.rs"
 description = "The core functionality provided by librespot"
